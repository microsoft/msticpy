attrs>=18.2.0
azure-common>=1.1.18
azure-core>=1.2.2
azure-identity>=1.5.0
azure-keyvault-secrets>=4.0.0
azure-mgmt-compute>=4.6.2
azure-mgmt-core>=1.2.1
azure-mgmt-keyvault>=2.0.0
azure-mgmt-monitor>=2.0.0
azure-mgmt-network>=2.7.0
azure-mgmt-resource>=16.1.0
azure-mgmt-resourcegraph>=8.0.0
azure-mgmt-subscription>=1.0.0
azure-storage-blob>=12.5.0
bokeh>=1.4.0
cryptography>=3.1
deprecated>=1.2.4
dnspython<=2.0.0
folium>=0.9.0
geoip2>=2.9.0
<<<<<<< HEAD
html5lib  # req by pandas for scraping
httpx==0.18
=======
html5lib
idna<3 # req < 3 from requests
>>>>>>> 7b319b71
ipwhois>=1.1.0
ipython>=7.23.1
ipywidgets>=7.4.2
keyring>=13.2.1
KqlmagicCustom[jupyter-basic,auth_code_clipboard]>=0.1.114.dev26
KqlmagicCustom[jupyter-extended]>=0.1.114.dev25
lxml>=4.6.3
matplotlib>=3.0.0
moz_sql_parser>=4.5.0,<=4.11.21016
msrest>=0.6.0
msrestazure>=0.6.0
nest_asyncio>=1.4.0
networkx>=2.2
numpy>=1.15.4  # pandas
openpyxl>=3.0
pandas>=1.1.5
passivetotal>=2.5.3
pygeohash>=1.2.0
python-dateutil>=2.8.1  # pandas
pytz>=2019.2  # pandas
pyyaml>=3.13
respx==0.17.1  # req < 0.18.0b0 from httpx
scikit-learn>=0.20.2
scipy>=1.1.0
setuptools>=40.6.3
splunk-sdk>=1.6.0
statsmodels>=0.11.1
sumologic-sdk>=0.1.11
tldextract>=2.2.2
tqdm>=4.36.1
urllib3>=1.23
vt-graph-api>=1.0.1
vt-py>=0.6.1<|MERGE_RESOLUTION|>--- conflicted
+++ resolved
@@ -18,13 +18,9 @@
 dnspython<=2.0.0
 folium>=0.9.0
 geoip2>=2.9.0
-<<<<<<< HEAD
-html5lib  # req by pandas for scraping
 httpx==0.18
-=======
 html5lib
 idna<3 # req < 3 from requests
->>>>>>> 7b319b71
 ipwhois>=1.1.0
 ipython>=7.23.1
 ipywidgets>=7.4.2
