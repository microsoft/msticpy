--- conflicted
+++ resolved
@@ -28,23 +28,14 @@
     from distutils.version import LooseVersion as Version  # type: ignore[assignment]
 
     try:
-<<<<<<< HEAD
-        from importlib_metadata import (
-            PackageNotFoundError,  # type: ignore[assignment,no-redef]
-=======
         from importlib_metadata import (  # type: ignore[assignment,no-redef]
             PackageNotFoundError,
->>>>>>> 4836cbeb
         )
         from importlib_metadata import version as get_version  # type: ignore[no-redef]
     except ImportError:
         # pylint: disable=invalid-name
         get_version = None  # type: ignore[assignment]
-<<<<<<< HEAD
-        PackageNotFoundError = Exception  # type: ignore[assignment,misc]
-=======
         PackageNotFoundError = Exception  # type: ignore[assignment,misc,no-redef]
->>>>>>> 4836cbeb
 
 from .._version import VERSION
 from ..common.pkg_config import _HOME_PATH, get_config, refresh_config
