--- conflicted
+++ resolved
@@ -629,7 +629,6 @@
     return None
 
 
-<<<<<<< HEAD
 def search_module(pattern: str) -> Dict[str, str]:
     """
     Return MSTICPy modules that match `pattern`.
@@ -699,7 +698,8 @@
         for mod, uri in mod_uris.items()
     ]
     display(HTML(table_template.format(rows="\n".join(rows), pattern=pattern)))
-=======
+
+
 class ImportPlaceholder:
     """Placeholder class for optional imports."""
 
@@ -724,5 +724,4 @@
         """If object is called, print requirements."""
         del args, kwargs
         self._print_req_packages()
-        raise ImportError(self.name)
->>>>>>> 911190e3
+        raise ImportError(self.name)