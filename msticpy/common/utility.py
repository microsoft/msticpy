--- conflicted
+++ resolved
@@ -355,14 +355,9 @@
         otherwise False
 
     """
-<<<<<<< HEAD
-    ip_type = get_ipython()
-    return ip_type and type(get_ipython()).__name__.startswith("ZMQ")
-=======
     if not notebook:
         return bool(get_ipython())
     return get_ipython() and type(get_ipython()).__name__.startswith("ZMQ")
->>>>>>> 3f3140ac
 
 
 def check_kwarg(arg_name: str, legal_args: List[str]):
