# -------------------------------------------------------------------------
# Copyright (c) Microsoft Corporation. All rights reserved.
# Licensed under the MIT License. See License.txt in the project root for
# license information.
# --------------------------------------------------------------------------
"""VirusTotal File Behavior functions."""
import re
from copy import deepcopy
from datetime import datetime
from pathlib import Path
from pprint import pformat
from typing import Any, Dict, List, Optional, Union

import attr
import ipywidgets as widgets
import numpy as np
import pandas as pd

from ....._version import VERSION
from .....analysis.data.proc_tree_builder import ProcSchema, build_proc_tree
from .....common.exceptions import MsticpyImportExtraError, MsticpyUserError
<<<<<<< HEAD
from .....vis.process_tree import plot_process_tree
=======
>>>>>>> 911190e3

try:
    import vt
except ImportError as imp_err:
    raise MsticpyImportExtraError(
        "Cannot use this feature without vt-py and vt-graph-api packages installed.",
        title="Error importing VirusTotal modules.",
        extra="vt3",
    ) from imp_err

__version__ = VERSION
__author__ = "Ian Hellen"


VT_API_NOT_FOUND = "NotFoundError"


_FB_CAT_PATTERNS = {
    "File": "file.*",
    "Process": "process.*|command.*|module.*",
    "Registry": "registry.*",
    "Network": ".*ips|dns.*|.*urls|ip.*|http.*|tls",
    "System": "mutex.*|calls.*|permissions.*|text.*",
    "Other": ".*",
}

_BORDER_LAYOUT = widgets.Layout(
    **{
        "width": "90%",
        "border": "solid gray 1px",
        "margin": "1pt",
        "padding": "5pt",
    }
)


class VTFileBehavior:
    """VirusTotal File Behavior class."""

    _SANDBOXES = [
        "f_secure_sandbox",
        "bitdam_atp",
        "vmray",
        "virustotal_zenbox",
        "sangfor_zsand",
        "virustotal_jujubox",
        "qianxin_reddrip",
        "nsfocus_poma",
        "virustotal_androbox",
        "venuseye_sandbox",
        "cyber_adapt",
        "dr_web_vxcube",
        "virustotal_observer",
        "tencent_habo",
        "yomi_hunter",
        "virustotal_jsbox",
        "virustotal_cuckoofork",
        "lastline",
        "reaqta_hive",
        "os_x_sandbox",
        "virustotal_droidy",
        "sndbox",
        "virustotal_r2dbox",
        "rising_moves",
        "virustotal_box_of_apples",
        "secondwrite",
        "malwation",
        "c2ae",
        "microsoft_sysinternals",
    ]

    _FP_ENDPOINTS = {
        "summary": "/files/{id}/behaviour_summary",
        "sandbox": "/file_behaviours/{id}_{sandbox}",
        "evtx": "/file_behaviours/{sandbox_id}/evtx",
        "pcap": "/file_behaviours/{sandbox_id}/pcap",
        "memdump": "/file_behaviours/{sandbox_id}/memdump",
    }

    @classmethod
    def list_sandboxes(cls) -> List[str]:
        """Return list of known sandbox types."""
        return list(cls._SANDBOXES)

    def __init__(
        self,
        vt_key: str = None,
        file_id: Optional[str] = None,
        file_summary: Optional[Union[pd.DataFrame, pd.Series, Dict[str, Any]]] = None,
    ):
        """
        Initialize the VTFileBehavior class.

        Parameters
        ----------
        vt_key : str, optional
            VirusTotal API key, by default None
        file_id : Optional[str], optional
            The ID of the file to look up, by default None
        file_summary : Optional[Union[pd.DataFrame, pd, Series, Dict[str, Any]]], optional
            VT file summary - this can be in one of the following formats:
            VT object dictionary
            Pandas DataFrame - first row is assumed to be the file summary
            Pandas Series
            by default None

        """
        self._vt_client = vt.Client(apikey=vt_key)
        if file_id is None and file_summary is None:
            raise MsticpyUserError(
                "You must supply either a file_id or a file_summary.",
                title="Missing required parameter.",
            )

        if isinstance(file_summary, pd.DataFrame):
            file_summary = file_summary.iloc[0]
        if isinstance(file_summary, pd.Series):
            file_summary = file_summary.to_dict()
        self.file_summary = file_summary or {}  # type: ignore
        self.file_id = file_id or self.file_summary.get("id")

        self._file_behavior: Dict[str, Any] = {}
        self.categories: Dict[str, Any] = {}
        self.behavior_links: Dict[str, Any] = {}
        self.process_tree_df: Optional[pd.DataFrame] = None

    def _reset_summary(self):
        self._file_behavior: Dict[str, Any] = {}
        self.categories: Dict[str, Any] = {}
        self.process_tree_df: Optional[pd.DataFrame] = None

    @property
    def sandbox_id(self) -> str:
        """Return sandbox ID of detonation."""
        return self.categories.get("id", "")

    @property
    def has_evtx(self) -> bool:
        """Return True if EVTX data is available (Enterprise only)."""
        return self.categories.get("has_evtx", False)

    @property
    def has_memdump(self) -> bool:
        """Return True if memory dump data is available (Enterprise only)."""
        return self.categories.get("has_memdump", False)

    @property
    def has_pcap(self) -> bool:
        """Return True if PCAP data is available (Enterprise only)."""
        return self.categories.get("has_pcap", False)

    def get_file_behavior(self, sandbox: str = None):
        """
        Retrieve the file behavior data.

        Parameters
        ----------
        sandbox : str, optional
            Name of specific sandbox to retrieve, by default None
            If None, it will retrieve the behavior summary.

        """
        if sandbox:
            endpoint = self._FP_ENDPOINTS["sandbox"].format(
                id=self.file_id,
                sandbox=sandbox,
            )
        else:
            endpoint = self._FP_ENDPOINTS["summary"].format(id=self.file_id)

        try:
            self._file_behavior = self._vt_client.get_data(endpoint)
        except vt.APIError as err:
            if err.args and err.args[0] == VT_API_NOT_FOUND:
                self._file_behavior = {"id": self.file_id, "result": VT_API_NOT_FOUND}
                return
            raise
        finally:
            self._vt_client.close()

        if "attributes" in self._file_behavior:
            self.categories = self._file_behavior.get("attributes", {})
            self.behavior_links = self._file_behavior.get("links", {})
        else:
            self.categories = self._file_behavior

    def browse(self) -> Optional[widgets.VBox]:
        """Browse the behavior categories."""
        if not self.has_behavior_data:
            self._print_no_data()
            return None
        groupings = {}
        remaining_categories = set(self.categories)
        for name, pattern in _FB_CAT_PATTERNS.items():
            groupings[name] = _extract_subcats(pattern, remaining_categories)
            remaining_categories = remaining_categories - groupings[name]

        accordion = widgets.Accordion()
        child_tabs = {}
        for group, sub_cats in groupings.items():

            sub_cat_tab = widgets.Tab()
            tab_content = {
                section: widgets.HTML(value=_format_widget_data(items))
                for section, items in self.categories.items()
                if items and section in sub_cats
            }
            sub_cat_tab.children = list(tab_content.values())
            for idx, section in enumerate(tab_content):
                sub_cat_tab.set_title(idx, section)
            child_tabs[group] = sub_cat_tab

        accordion.children = list(child_tabs.values())
        for idx, group_name in enumerate(child_tabs):
            accordion.set_title(idx, group_name)
        accordion.selected_index = 0

        html_title = widgets.HTML(
            ("<h2>VirusTotal Detonation Details</h2>" f"For file {self.file_id}"),
            layout=_BORDER_LAYOUT,
        )
        return widgets.VBox([html_title, accordion])

    @property
    def process_tree(self) -> Any:
        """Return the process tree plot."""
        if not self.has_behavior_data:
            self._print_no_data()
            return None
        if self.process_tree_df is None:
            self.process_tree_df = _build_process_tree(self.categories)
        plot, _ = self.process_tree_df.mp_plot.process_tree(
            schema=VT_PROCSCHEMA,
            legend_col="name",
            hide_legend=True,
        )
        return plot

    @property
    def has_behavior_data(self) -> bool:
        """Return true if file behavior data available."""
        return bool(self.categories)

    def _print_no_data(self):
        """Print a message if operation is tried with no data."""
        print(f"No data available for {self.file_id}.")


# Process tree extraction


# pylint: disable=too-few-public-methods
@attr.s(auto_attribs=True)
class SIProcess:
    """Data class to hold each process from detonation."""

    process_id: str
    name: str
    cmd_line: str
    parent_id: int = -1
    proc_key: Optional[str] = None
    parent_key: Optional[str] = None
    path: Optional[str] = None
    IsRoot: bool = False
    IsLeaf: bool = False
    IsBranch: bool = False
    children: list = []
    # proc_children: list = []
    time_offset: int = 0


# pylint: enable=too-few-public-methods


VT_PROCSCHEMA = ProcSchema(
    **{
        "process_name": "name",
        "process_id": "process_id",
        "parent_id": "parent_id",
        "cmd_line": "cmd_line",
        "time_stamp": "time_stamp",
        "logon_id": "logon_id",
        "path_separator": "\\",
        "user_name": "user_name",
        "host_name_column": "host",
        "event_id_column": "event_id",
    }
)


def _build_process_tree(fb_categories):
    """Top level function to create displayable DataFrame."""
    proc_tree_raw = deepcopy(fb_categories["processes_tree"])
    procs_created = {
        Path(proc).parts[-1].lower(): proc
        for proc in fb_categories["processes_created"]
    }

    si_procs = _extract_processes(proc_tree_raw, procs_created)
    process_tree_df = pd.DataFrame(_procs_to_df(si_procs)).drop(columns="children")
    process_tree_df = _try_match_commandlines(
        fb_categories["command_executions"], process_tree_df
    )
    return _fill_missing_proc_tree_values(process_tree_df)


def _extract_processes(process_data, procs_created, parent=None):
    """Convert processes_tree attribute to SIProcessObjects."""
    procs = []
    for process in process_data:
        si_proc = _create_si_proc(process, procs_created)
        # pylint: disable=invalid-name
        if parent:
            si_proc.parent_key = parent.proc_key
            si_proc.IsBranch = True
        else:
            si_proc.IsRoot = True
        child_procs_raw = process.get("children", [])
        if child_procs_raw:
            si_proc.children = _extract_processes(
                child_procs_raw, procs_created, parent=si_proc
            )
        else:
            si_proc.IsLeaf = True
            si_proc.IsBranch = False
        procs.append(si_proc)
    return procs


def _create_si_proc(raw_proc, procs_created):
    """Return an SIProcess Object from a raw VT proc definition."""
    # raw_proc = copy(raw_proc)
    name = raw_proc.get("name")
    raw_proc["cmd_line"] = name
    for proc in procs_created:
        if name.lower().endswith(proc):
            raw_proc["name"] = procs_created[proc]
            break
    raw_proc["proc_key"] = raw_proc["process_id"] + "|" + raw_proc["name"]
    # print(name, raw_proc.keys())
    return SIProcess(**raw_proc)


# Convert to DF
def _procs_to_df(procs):
    """Convert the SIProcess objects recursively to a list."""
    df_list = []
    for proc in procs:
        df_list.append(attr.asdict(proc))
        if proc.children:
            df_list.extend(_procs_to_df(proc.children))
    return df_list


# Try to Match up 'command_executions' commandline data with
# process_df.
def _try_match_commandlines(
    command_executions, procs_cmds: pd.DataFrame
) -> pd.DataFrame:
    """Return DF with matched commandlines."""
    procs_cmd = procs_cmds.copy()
    procs_cmd["cmd_line"] = np.nan
    weak_matches = 0
    for cmd in command_executions:
        for idx, row in procs_cmd.iterrows():
            # print(row["name"], cmd, row["cmd_line"], isinstance(row["cmd_line"], str))
            if (
                not isinstance(row["cmd_line"], str)
                and np.isnan(row["cmd_line"])
                and row["name"] in cmd
            ):
                # print("Found match:", row["name"], "==", cmd)
                procs_cmd.loc[idx, "cmd_line"] = cmd
                break
    for cmd in command_executions:
        for idx, row in procs_cmd.iterrows():
            # print(row["name"], cmd, row["cmd_line"], isinstance(row["cmd_line"], str))
            if (
                not isinstance(row["cmd_line"], str)
                and np.isnan(row["cmd_line"])
                and Path(row["name"]).stem.lower() in cmd.lower()
            ):
                weak_matches += 1
                # print("Found weak match:", row["name"], "~=", cmd)
                procs_cmd.loc[idx, "cmd_line"] = cmd
                break

    if weak_matches:
        print(
            f"WARNING: {weak_matches} of the {len(command_executions)} commandlines",
            "were weakly matched - some commandlines may be attributed",
            "to the wrong instance of the process.",
            end="\n",
        )
    return procs_cmd


def _fill_missing_proc_tree_values(process_df: pd.DataFrame) -> pd.DataFrame:
    # Define a schema to map Df names on to internal ProcSchema
    process_df["path"] = np.nan
    process_df.loc[process_df.IsRoot, "path"] = process_df[
        process_df.IsRoot
    ].index.astype("str")

    # Fill in some required fields with placeholder data
    process_df["time_stamp"] = datetime.utcnow()
    process_df["host"] = "sandbox"
    process_df["logon_id"] = "na"
    process_df["event_id"] = "na"
    process_df["source_index"] = process_df.index.astype("str")

    proc_tree = process_df.set_index("proc_key")

    first_unique = proc_tree.index.duplicated()
    proc_tree = proc_tree[~first_unique]
    # msticpy function to build the tree
    return build_proc_tree(proc_tree)


# Process browser helper functions
def _extract_subcats(pattern, categs):
    """Extract the category names matching `pattern`."""
    return {cat for cat in categs if re.match(pattern, cat)}


def _format_widget_data(data_item):
    if not data_item:
        return ""
    if isinstance(data_item, list):
        if isinstance(data_item[0], dict):
            return pd.DataFrame(data_item).style.hide_index().render()
        if isinstance(data_item[0], str):
            return pd.DataFrame(pd.Series(data_item)).style.hide_index().render()
    return f"<pre>{pformat(data_item)}</pre>"<|MERGE_RESOLUTION|>--- conflicted
+++ resolved
@@ -19,10 +19,6 @@
 from ....._version import VERSION
 from .....analysis.data.proc_tree_builder import ProcSchema, build_proc_tree
 from .....common.exceptions import MsticpyImportExtraError, MsticpyUserError
-<<<<<<< HEAD
-from .....vis.process_tree import plot_process_tree
-=======
->>>>>>> 911190e3
 
 try:
     import vt
