# -------------------------------------------------------------------------
# Copyright (c) Microsoft Corporation. All rights reserved.
# Licensed under the MIT License. See License.txt in the project root for
# license information.
# --------------------------------------------------------------------------
<<<<<<< HEAD
"""Parameter extractor helper functions for use with IPython/Jupyter queries."""
from typing import List, Dict, Tuple, Any
=======
"""Parameter extractor helper functions for use with IPython/Juptyer queries."""
from typing import List, Dict, Tuple, Any, Iterable
>>>>>>> 19be241e

from .query_store import QuerySource
from ..nbtools.utility import export
from ..nbtools.query_defns import QueryParamProvider
from .._version import VERSION

__version__ = VERSION
__author__ = "Ian Hellen"


@export
def extract_query_params(
    query_source: QuerySource, *args, **kwargs
) -> Tuple[Dict[str, Any], List[str]]:
    """
    Get the parameters needed for the query.

    Parameters
    ----------
    query_params : List[str]
        Query parameters
    args : Tuple[QueryParamProvider]
        objects that implement QueryParamProvider
        (from which query parameters can be extracted).
    kwargs : Dict[str, Any]
        custom parameter list to populate queries
        (override default values and values extracted
        from QueryParamProviders).

    Returns
    -------
    Tuple[Dict[str, Any], List[str]]
        Dictionary of parameter names and values to be used
        in the query.
        List of any missing parameters

    """
    # get the parameters for this query
    all_param_names = query_source.params.keys()

    # required_params are those that don't have defaults set in the query
    # template. Build a dictionary to hold the values. This will contain
    # at least the required params plus any that are extracted from args and
    # kwargs and have been added dynamically.
    req_param_names = query_source.required_params.keys()
    req_params: Dict[str, Any] = {param: None for param in req_param_names}

    # try to retrieve any parameters as attributes of the args objects
    _get_object_params(args, all_param_names, req_params)

    # If any kwargs parameters have been supplied, add these.
    # These any parameters obtained from _get_object_params
    if kwargs:
        req_params.update(kwargs)

    # Get the names of any params that were required but we didn't
    # find a value for
    missing_params = [p_name for p_name, p_value in req_params.items() if not p_value]
    return req_params, missing_params


def _get_object_params(
    args: Tuple[Any, ...], param_names: Iterable[str], req_params: Dict[str, Any]
):
    """
    Get params from attributes of arg objects.

    Parameters
    ----------
    args : Tuple[Any]
        Args list from calling function
    param_names : Iterable[str]
        The list of parameter names to look for
    req_params : Dict[str, str]
        Dictionary of required parameters

    """
    for arg_object in args:
        if isinstance(arg_object, QueryParamProvider):
            for param in param_names:
                if param in arg_object.query_params:
                    req_params[param] = arg_object.query_params[param]
        else:
            for param in param_names:
                if isinstance(arg_object, dict) and param in arg_object:
                    req_params[param] = arg_object.get(param, None)
                elif hasattr(arg_object, param):
                    req_params[param] = getattr(arg_object, param)
        param_names = [
            p_name for p_name, p_value in req_params.items() if p_value is not None
        ]<|MERGE_RESOLUTION|>--- conflicted
+++ resolved
@@ -3,13 +3,8 @@
 # Licensed under the MIT License. See License.txt in the project root for
 # license information.
 # --------------------------------------------------------------------------
-<<<<<<< HEAD
-"""Parameter extractor helper functions for use with IPython/Jupyter queries."""
-from typing import List, Dict, Tuple, Any
-=======
 """Parameter extractor helper functions for use with IPython/Juptyer queries."""
 from typing import List, Dict, Tuple, Any, Iterable
->>>>>>> 19be241e
 
 from .query_store import QuerySource
 from ..nbtools.utility import export
