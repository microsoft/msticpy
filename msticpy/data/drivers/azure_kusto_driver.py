# -------------------------------------------------------------------------
# Copyright (c) Microsoft Corporation. All rights reserved.
# Licensed under the MIT License. See License.txt in the project root for
# license information.
# --------------------------------------------------------------------------
"""Kusto Driver subclass."""
import base64
import dataclasses
import json
import logging
from datetime import timedelta
from functools import partial
from typing import Any, Dict, List, NamedTuple, Optional, Tuple, Union

import pandas as pd
from azure.kusto.data import (
    ClientRequestProperties,
    KustoClient,
    KustoConnectionStringBuilder,
)
from cryptography.hazmat.primitives import hashes, serialization
from cryptography.hazmat.primitives.serialization import pkcs12

from ..._version import VERSION
from ...auth.azure_auth import az_connect, get_default_resource_name
from ...auth.cloud_mappings import AzureCloudConfig
from ...common.exceptions import (
    MsticpyDataQueryError,
    MsticpyMissingDependencyError,
    MsticpyNotConnectedError,
    MsticpyParameterError,
)
from ...common.provider_settings import ProviderArgs, get_protected_setting
from ...common.settings import get_config, get_http_proxies
from ...common.utility import export
from ..core.query_defns import DataEnvironment
from ..core.query_source import QuerySource
from .driver_base import DriverBase, DriverProps

# pylint: disable=ungrouped-imports
try:
    from azure.kusto.data.exceptions import KustoApiError, KustoServiceError
    from azure.kusto.data.helpers import dataframe_from_result_table
    from azure.kusto.data.response import KustoResponseDataSet
except ImportError as imp_err:
    raise MsticpyMissingDependencyError(
        "Cannot use this feature without Azure Kusto client installed",
        title="Error importing azure.kusto.data",
        packages="azure-kusto-data",
    ) from imp_err

__version__ = VERSION
__author__ = "Ian Hellen"

_HELP_URL = "https://msticpy.readthedocs.io/en/latest/DataProviders/DataProv-Kusto.html"

logger = logging.getLogger(__name__)


@dataclasses.dataclass
class KustoConfig:
    """Kusto configuration class."""

    name: str
    cluster: str
    alias: str
    path: str
    args: ProviderArgs = dataclasses.field(default_factory=ProviderArgs)
    tenant_id: Optional[str] = None
    integrated_auth: bool = False
    cluster_groups: List[str] = dataclasses.field(default_factory=list)

    @dataclasses.dataclass
    class ConfigFields:
        """Kusto configuration fields."""

        CLUSTER = "Cluster"
        TENANT_ID = "TenantId"
        INTEG_AUTH = "IntegratedAuth"
        DEFAULTS = "ClusterDefaults"
        CLIENT_ID = "ClientId"
        CLIENT_SEC = "ClientSecret"
        ARGS = "Args"
        CLUSTER_GROUPS = "ClusterGroups"
        CERTIFICATE = "Certificate"

    # pylint: disable=no-member
    @property
    def default_db(self):
        """Return default database for this cluster."""
        return self.args.get("Database", self.args.get("DefaultDatabase"))

    # pylint: disable=unsubscriptable-object, unsupported-membership-test
    def __getattr__(self, attrib):
        """Return attribute from args if not in self."""
        if attrib in self.args:
            return self.args[attrib]
        raise AttributeError(f"Invalid attribute '{attrib}'")

    def __contains__(self, attrib):
        """Return True if attribute in self or args."""
        return attrib in self.__dict__ or attrib in self.args


@dataclasses.dataclass
class QuerySourceFields:
    """Kusto query source/yaml query fields."""

    CLUSTER = "cluster"
    CLUSTERS = "clusters"
    CLUSTER_GROUPS = "cluster_groups"
    DATA_ENVS = "data_environments"
    DATA_FAMILIES = "data_families"


class AuthParams(NamedTuple):
    """NamedTuple for auth parameters."""

    method: str
    params: Dict[str, Any]
    uri: str


KFields = KustoConfig.ConfigFields

_DEFAULT_TIMEOUT = 60 * 4
_MAX_TIMEOUT = 60 * 60


# pylint: disable=too-many-instance-attributes
@export
class AzureKustoDriver(DriverBase):
    """Kusto Driver class to execute kql queries for Azure Data Explorer."""

    def __init__(self, connection_str: Optional[str] = None, **kwargs):
        """
        Instantiate KustoDriver.

        Parameters
        ----------
        connection_str : str, optional
            Connection string

        Other Parameters
        ----------------
        debug : bool
            print out additional diagnostic information.
        timeout : int
            Query timeout in seconds, default is 240 seconds (4 minutes)
            Maximum is 3600 seconds (1 hour).
            (can be set here or in connect and overridden in query methods)
        proxies : Dict[str, str]
            Proxy settings for log analytics queries.
            Dictionary format is {protocol: proxy_url}
            Where protocol is https, http, etc. and proxy_url can contain
            optional authentication information in the format
            "https://username:password@proxy_host:port"
            If you have a proxy configuration in msticpyconfig.yaml and
            you do not want to use it, set this to an empty dictionary.
            (can be overridden in connect method)

        """
        super().__init__(**kwargs)
        if kwargs.get("debug", False):
            logger.setLevel(logging.DEBUG)
        self.environment = kwargs.get("data_environment", DataEnvironment.Kusto)
        self._strict_query_match = kwargs.get("strict_query_match", False)
        self._kusto_settings: Dict[str, Dict[str, KustoConfig]] = _get_kusto_settings()
        self._default_database: Optional[str] = None
        self._connection_str: Optional[str] = connection_str
        self._current_config: Optional[KustoConfig] = None
        self.client: Optional[KustoClient] = None
        self._az_auth_types: Optional[List[str]] = None
        self._az_tenant_id: Optional[str] = None
        self._def_timeout = min(kwargs.pop("timeout", _DEFAULT_TIMEOUT), _MAX_TIMEOUT)
        self._def_proxies = kwargs.get("proxies", get_http_proxies())

        self.add_query_filter("data_environments", "Kusto")
        self.set_driver_property(DriverProps.PUBLIC_ATTRS, self._set_public_attribs())
        self.set_driver_property(DriverProps.FILTER_ON_CONNECT, True)
        self.set_driver_property(DriverProps.EFFECTIVE_ENV, DataEnvironment.Kusto.name)
<<<<<<< HEAD
        self.set_driver_property(DriverProps.SUPPORTS_THREADING, value=True)
        self.set_driver_property(
            DriverProps.MAX_PARALLEL, value=kwargs.get("max_threads", 4)
        )
=======
        self._loaded = True
>>>>>>> eb08fdb1

    def _set_public_attribs(self):
        """Expose subset of attributes via query_provider."""
        return {
            "get_database_names": self.get_database_names,
            "get_database_schema": self.get_database_schema,
            "configured_clusters": self.configured_clusters,
            "cluster_uri": self.cluster_uri,
            "cluster_name": self.cluster_name,
            "cluster_config_name": self.cluster_config_name,
            "set_cluster": self.set_cluster,
            "set_database": self.set_database,
        }

    @property
    def cluster_uri(self) -> str:
        """Return current cluster URI."""
        return self._current_config.cluster if self._current_config else ""

    @property
    def current_connection(self) -> str:
        """Return current cluster URI."""
        return self.cluster_uri or self._connection_str or ""

    @current_connection.setter
    def current_connection(self, value: str):
        """Allow attrib to be set but ignore."""
        del value

    @property
    def cluster_name(self) -> str:
        """Return current cluster URI."""
        return self._current_config.name if self._current_config else ""

    @property
    def cluster_config_name(self) -> str:
        """Return current cluster URI."""
        if isinstance(self._current_config, KustoConfig):
            return self._current_config.alias
        return "not defined"

    @property
    def schema(self) -> Dict[str, Dict]:
        """Return schema for current database."""
        try:
            return self.get_database_schema()
        except ValueError:
            print("Default database not set - unable to retrieve schema.")
        except MsticpyNotConnectedError:
            print("Not connected to a cluster - unable to retrieve schema.")
        except MsticpyDataQueryError:
            print("Kusto Error retrieving the schema.")
        return {}

    @property
    def configured_clusters(self) -> Dict[str, KustoConfig]:
        """Return current Kusto config settings."""
        return self._kusto_settings["id"]

    def set_cluster(self, cluster: str):
        """Set the current cluster to `cluster` and connect."""
        self.connect(cluster=cluster)

    def set_database(self, database: str):
        """Set the default database to `database`."""
        self._default_database = database

    def connect(self, connection_str: Optional[str] = None, **kwargs):
        """
        Connect to data source.

        Either a connection string or a cluster name must be specified.
        The cluster name can be a short name or a full URI. If a short name,
        the cluster must be defined in the msticpyconfig.yaml file.
        In this case, the short name can be either the key of the cluster
        definition the host name part of the cluster URI.

        Parameters
        ----------
        connection_str : str
            Connect to a data source
        cluster : str, optional
            Short name or URI of cluster to connect to.

        Other Parameters
        ----------------
        database : str, optional
            Name to set the default database to.
        tenant_id : str, optional
            Azure tenant ID for the cluster.
        connection_str : str, optional
            Kusto connection string, including authentication credentials.
        auth_types: Union[str, list], optional
            Credential type or types to use for authentication.
            Use `msticpy.auth.azure_auth.list_auth_methods()` to get a list
            of available methods.
        mp_az_auth : Union[bool, str, list, None], optional
            Deprecated parameter to use MSTICPy Azure authentication.
            Values can be:
            True or "default": use the settings in msticpyconfig.yaml 'Azure' section
            str: single auth method name
            List[str]: list of acceptable auth methods
        mp_az_tenant_id: str, optional
            alias for `tenant_id`.
        timeout : int
            Query timeout in seconds, default is 240 seconds (4 minutes)
            Maximum is 3600 seconds (1 hour).
            (can be overridden in query methods)

        See Also
        --------
        msticpy.auth.azure_auth.list_auth_methods

        """
        logger.info(
            "Connecting to Kusto cluster: connection_str=%s, args=%s",
            connection_str,
            kwargs,
        )
        self._default_database = kwargs.pop("database", None)
        self._def_timeout = min(kwargs.pop("timeout", self._def_timeout), _MAX_TIMEOUT)
        az_auth_types = kwargs.pop("auth_types", kwargs.pop("mp_az_auth", None))
        if isinstance(az_auth_types, bool):
            self._az_auth_types = None
        elif isinstance(az_auth_types, str):
            self._az_auth_types = [az_auth_types]
        else:
            self._az_auth_types = az_auth_types
        self._az_tenant_id = kwargs.pop(
            "tenant_id", kwargs.pop("mp_az_tenant_id", None)
        )

        cluster = kwargs.pop("cluster", None)
        self._connection_str = connection_str or self._connection_str
        if not self._connection_str and not cluster:
            raise MsticpyParameterError(
                "Must specify either a connection string or a cluster name",
                parameter=["connection_str", "cluster"],
            )

        if cluster:
            self._current_config = self._lookup_cluster_settings(cluster)
            if not self._az_tenant_id:
                self._az_tenant_id = self._current_config.tenant_id
            logger.info(
                "Using cluster id: %s, retrieved url %s to build connection string",
                cluster,
                self.cluster_uri,
            )
            kusto_cs = self._get_connection_string_for_cluster(self._current_config)
        else:
            logger.info("Using connection string %s", self._connection_str)
            kusto_cs = self._connection_str

        self.client = KustoClient(kusto_cs)
        proxies = kwargs.get("proxies", self._def_proxies)
        proxy_url = proxies.get("https") if proxies else None
        if proxy_url:
            logger.info(
                "Using proxy: %s",
                proxy_url
                if "@" not in proxy_url  # don't log proxy credentials
                else "****" + proxy_url.split("@")[-1],
            )
            self.client.set_proxy(proxy_url)
        self._connected = True

    def query(
        self, query: str, query_source: Optional[QuerySource] = None, **kwargs
    ) -> Union[pd.DataFrame, Any]:
        """
        Execute query string and return DataFrame of results.

        Parameters
        ----------
        query : str
            The query to execute
        query_source : QuerySource
            The query definition object

        Other Parameters
        ----------------
        database : str, Optional
            Supply or override the Kusto database name
        timeout : int
            Query timeout in seconds, default is 240 seconds (4 minutes)
            Maximum is 3600 seconds (1 hour).

        Returns
        -------
        Union[pd.DataFrame, results.ResultSet]
            A DataFrame (if successful) or
            the underlying provider result if an error.

        """
        data, result = self.query_with_results(
            query, query_source=query_source, **kwargs
        )
        return data if data is not None else result

    def query_with_results(
        self, query: str, **kwargs
    ) -> Tuple[Optional[pd.DataFrame], Any]:
        """
        Return query results as a DataFrame and the result status.

        Parameters
        ----------
        query : str
            The query string

        Returns
        -------
        Tuple[Optional[pd.DataFrame], Any]
            DataFrame of results and the result status.

        Raises
        ------
        MsticpyNotConnectedError
            If there is no connection to the data source.
        MsticpyDataQueryError
            If no database is specified in the query or parameters
            and there is no default database.

        """
        if not self._connected:
            _raise_not_connected_error()
        query_source = kwargs.pop("query_source", None)

        if query_source and not self.query_usable(query_source):
            query_spec = self._get_cluster_spec_from_query_source(query_source)
            raise MsticpyDataQueryError(
                "Invalid query source - for this connection.",
                f"Connected cluster is: {self.cluster_uri} ({self.cluster_config_name})",
                "The cluster in the query definition is:",
                *[f"{name}: {value}" for name, value in query_spec.items()],
                title="Mismatched cluster for query.",
                help_uri=_HELP_URL,
            )

        database = self._get_query_database_name(query_source=query_source, **kwargs)
        data: Optional[pd.DataFrame] = None
        status = {"success": False}
        connection_props = ClientRequestProperties()
        connection_props.set_option(
            ClientRequestProperties.request_timeout_option_name,
            timedelta(seconds=kwargs.get("timeout", self._def_timeout)),
        )

        try:
            logger.info("Query executed query=%s, database=%s", query, database)
            response = self.client.execute(  # type: ignore[union-attr]
                database=database, query=query, properties=connection_props
            )
            data = dataframe_from_result_table(response.primary_results[0])
            status = _parse_query_status(response)
            logger.info("Query completed: %s", str(status))
        except KustoApiError as err:
            logger.exception("Query failed: %s", err)
            _raise_kusto_error(err)
        except KustoServiceError as err:
            logger.exception("Query failed: %s", err)
            _raise_unknown_query_error(err)
        return data, status

    def get_database_names(self) -> List[str]:
        """Get a list of database names from the connected cluster."""
        if self.client is None:
            _raise_not_connected_error()
        try:
            connection_props = ClientRequestProperties()
            connection_props.set_option(
                ClientRequestProperties.request_timeout_option_name,
                timedelta(seconds=self._def_timeout),
            )
            logger.info("Get database names cluster: %s", self.cluster_uri)
            response = self.client.execute_mgmt(  # type: ignore[union-attr]
                database="NetDefaultDB",
                query=".show databases",
                properties=connection_props,
            )

            # Convert the result to a DataFrame
            databases_df = dataframe_from_result_table(response.primary_results[0])
            return databases_df["DatabaseName"].tolist()
        except KustoServiceError as err:
            raise MsticpyDataQueryError(
                "Error getting database names",
                err,
                title="Kusto error",
                help_uri=_HELP_URL,
            ) from err

    def get_database_schema(
        self, database: Optional[str] = None
    ) -> Dict[str, Dict[str, str]]:
        """
        Get table names and schema from the connected cluster/database.

        Parameters
        ----------
        database : Optional[str]
            Name of the database to get schema for.
            The default is the last connected database.

        Returns
        -------
        Dict[str, Dict[str, str]]
            Dictionary of table names, each with a dictionary of
            column names and types.

        Raises
        ------
        ValueError :
            No database name specified or set as the default.
        MsticpyNotConnectedError :
            Not connected to a cluster.
        MsticpyDataQueryError :
            Error querying the cluster.

        """
        db_name = database or self._default_database
        if self.client is None:
            _raise_not_connected_error()
        if not db_name:
            raise ValueError("No database name specified")

        query = f".show database {db_name} schema"
        try:
            # Execute the query
            logger.info("Get database schema: %s", db_name)
            response = self.client.execute_mgmt(db_name, query)  # type: ignore[union-attr]
            # Convert the result to a DataFrame
            schema_dataframe = dataframe_from_result_table(response.primary_results[0])
        except KustoServiceError as err:
            raise MsticpyDataQueryError(
                "Error getting database schema",
                err,
                title="Kusto error",
                help_uri=_HELP_URL,
            ) from err

        return {
            str(table): {
                col_name: col_type.replace("System.", "")
                for col_name, col_type in cols[["ColumnName", "ColumnType"]].values
                if col_name is not None
            }
            for table, cols in schema_dataframe.groupby("TableName")
        }

    def _get_cluster_spec_from_query_source(
        self, query_source: QuerySource
    ) -> Dict[str, str]:
        """Return cluster details from query source."""
        return {
            QuerySourceFields.CLUSTER: query_source.metadata.get(
                QuerySourceFields.CLUSTER, "NA"
            ),
            QuerySourceFields.CLUSTERS: query_source.metadata.get(
                QuerySourceFields.CLUSTERS, "NA"
            ),
            QuerySourceFields.CLUSTER_GROUPS: query_source.metadata.get(
                QuerySourceFields.CLUSTER_GROUPS, "NA"
            ),
        }

    def _get_connection_string_for_cluster(
        self, cluster_config: KustoConfig
    ) -> KustoConnectionStringBuilder:
        """Return full cluster URI and credential for cluster name or URI."""
        auth_params = self._get_auth_params_from_config(cluster_config)
        connect_auth_types = self._az_auth_types or AzureCloudConfig().auth_methods
        if auth_params.method == "clientsecret":
            logger.info("Client secret specified in config - using client secret authn")
            if "clientsecret" not in connect_auth_types:
                connect_auth_types.insert(0, "clientsecret")
            credential = az_connect(
                auth_types=connect_auth_types, **(auth_params.params)
            )
        elif auth_params.method == "certificate":
            logger.info("Certificate specified in config - using certificate authn")
            connect_auth_types.insert(0, "certificate")
            credential = az_connect(
                auth_types=self._az_auth_types, **(auth_params.params)
            )
            return self._create_kusto_cert_connection_str(auth_params)
        else:
            logger.info("Using integrated authn")
            credential = az_connect(
                auth_types=self._az_auth_types, **(auth_params.params)
            )
        logger.info("Credentials obtained %s", type(credential.modern).__name__)
        token = credential.modern.get_token(get_default_resource_name(auth_params.uri))
        logger.info("Token obtained for %s", auth_params.uri)
        return KustoConnectionStringBuilder.with_aad_user_token_authentication(
            connection_string=auth_params.uri,
            user_token=token.token,
        )

    def _create_kql_cert_connection_str(
        self, auth_params: AuthParams
    ) -> KustoConnectionStringBuilder:
        logger.info("Creating KQL connection string for certificate authentication")
        if not self._az_tenant_id:
            raise ValueError(
                "Azure tenant ID must be set in config or connect parameter",
                "to use certificate authentication",
            )
        cert_bytes = base64.b64decode(auth_params.params["certificate"])
        (
            private_key,
            certificate,
            _,
        ) = pkcs12.load_key_and_certificates(data=cert_bytes, password=None)
        if private_key is None or certificate is None:
            raise ValueError(
                f"Could not load certificate for cluster {self.cluster_uri}"
            )
        private_cert = private_key.private_bytes(
            encoding=serialization.Encoding.PEM,
            format=serialization.PrivateFormat.TraditionalOpenSSL,
            encryption_algorithm=serialization.NoEncryption(),
        )
        public_cert = certificate.public_bytes(encoding=serialization.Encoding.PEM)
        thumbprint = certificate.fingerprint(hashes.SHA1())
        return KustoConnectionStringBuilder.with_aad_application_certificate_sni_authentication(
            connection_string=self.cluster_uri,
            aad_app_id=auth_params.params["client_id"],
            private_certificate=private_cert.decode("utf-8"),
            public_certificate=public_cert.decode("utf-8"),
            thumbprint=thumbprint.hex().upper(),
            authority_id=self._az_tenant_id,
        )

    def _get_auth_params_from_config(self, cluster_config: KustoConfig) -> AuthParams:
        """Get authentication parameters for cluster from KustoConfig values."""
        method = "integrated"
        auth_params_dict = {}
        if KFields.CLIENT_SEC in cluster_config and KFields.CLIENT_ID in cluster_config:
            method = "clientsecret"
            auth_params_dict["client_id"] = cluster_config.ClientId
            auth_params_dict["client_secret"] = cluster_config.ClientSecret
            logger.info(
                "Using client secret authentication because client_secret in config"
            )
        elif (
            KFields.CERTIFICATE in cluster_config
            and KFields.CLIENT_ID in cluster_config
        ):
            method = "certificate"
            auth_params_dict["client_id"] = cluster_config.ClientId
            auth_params_dict["certificate"] = cluster_config.Certificate
            logger.info(
                "Using client secret authentication because client_secret in config"
            )
        elif KFields.INTEG_AUTH in cluster_config:
            logger.info("Using integrated auth.")
        auth_params_dict["tenant_id"] = cluster_config.tenant_id
        return AuthParams(method, auth_params_dict, cluster_config.cluster)

    def _lookup_cluster_settings(self, cluster: str) -> KustoConfig:
        """Return cluster URI from config if cluster name is passed."""
        cluster_key = cluster.casefold().strip()
        if cluster_key in self._kusto_settings["url"]:
            return self._kusto_settings["url"][cluster_key]
        if cluster_key in self._kusto_settings["name"]:
            return self._kusto_settings["name"][cluster_key]
        if cluster_key in self._kusto_settings["id"]:
            return self._kusto_settings["id"][cluster_key]
        if cluster_key.startswith("https://"):
            return KustoConfig(
                cluster=cluster,
                name=cluster.replace("https://", "").split(".")[0],
                alias="no_config_found",
                path="",
                tenant_id=self._az_tenant_id,
            )

        raise MsticpyDataQueryError(
            f"Cluster '{cluster}' not found in msticpyconfig.yaml",
            "or is not in the correct format for a a cluster URI",
            "The cluster must be a key, cluster short name of an entry defined",
            "in the 'KustoClusters' section of the config file,",
            "or it must be a valid cluster URI.",
            title="Unusable cluster identifier",
            help_uri=_HELP_URL,
        )

    def _get_query_database_name(
        self, query_source: Optional[QuerySource] = None, **kwargs
    ) -> str:
        """Get the database name from query source or kwargs."""
        if database := kwargs.get("database"):
            logger.info("Using database %s from parameter.", database)
            return database
        if query_source:
            return self._get_db_from_query_source(query_source)
        # check if database is specified in the current config
        if isinstance(self._current_config, KustoConfig):
            database = self._current_config.default_db
            if database:
                logger.info("Using database %s from current config.", database)
                return database
        if self._default_database:
            logger.info("Using database %s from _default_database.", database)
            return self._default_database
        _raise_no_db_error()
        return ""  # pragma: no cover

    def query_usable(self, query_source) -> bool:
        """Return True if query source is valid for current cluster."""
        if not query_source or not isinstance(query_source, QuerySource):
            return False
        if not self._current_config:
            # This probably won't work but we can just try the query
            # and see if it works
            return True
        # Check if query source has cluster information
        if not (
            query_source.metadata.keys()
            & {
                QuerySourceFields.CLUSTER_GROUPS,
                QuerySourceFields.CLUSTERS,
                QuerySourceFields.CLUSTER,
            }
        ):
            if self._strict_query_match:
                return False
            logger.info(
                (
                    "Query source %s has no cluster information. "
                    "The query may fail on the current cluster."
                ),
                query_source.name,
            )
            return True
        # Check for matches on cluster groups or cluster id
        result = False
        result |= self._cluster_groups_match(query_source)
        if result:
            return result
        result |= self._cluster_id_matches(query_source)
        return result

    def _cluster_groups_match(self, query_source: QuerySource) -> bool:
        """Return True if query source cluster group is valid for current cluster."""
        source_cluster_groups = query_source.metadata.get(
            QuerySourceFields.CLUSTER_GROUPS, []
        )
        if (
            source_cluster_groups
            and self._current_config.cluster_groups  # type: ignore[union-attr]
        ):
            driver_groups = {
                group.casefold()
                for group in self._current_config.cluster_groups  # type: ignore[union-attr]
            }
            query_groups = {group.casefold() for group in source_cluster_groups}
            return bool(driver_groups.intersection(query_groups))
        return False

    def _cluster_id_matches(self, query_source: QuerySource) -> bool:
        """Return True if query source cluster is valid for current cluster."""
        # Get different representations of the cluster name
        result = False
        cluster_ids = {
            self.cluster_uri.casefold(),
            self.cluster_name.casefold(),
            self.cluster_config_name.casefold(),
        }
        source_clusters = query_source.metadata.get(QuerySourceFields.CLUSTERS, [])
        if source_clusters:
            query_source_clusters = {cluster.casefold() for cluster in source_clusters}
            result |= bool(cluster_ids.intersection(query_source_clusters))
            if result:
                return result
        source_cluster = query_source.metadata.get(QuerySourceFields.CLUSTER)
        if source_cluster:
            result |= source_cluster.casefold() in cluster_ids
        return result

    @staticmethod
    def _get_db_from_query_source(query_source: QuerySource) -> str:
        """Get the database name from query source metadata."""
        if database := query_source.metadata.get("database"):
            return database
        data_families = query_source.metadata.get("data_families")
        if not data_families:
            logger.info("Could not find database name in query source metadata.")
            _raise_no_db_error(query_source)

        if "." in data_families[0]:  # type: ignore
            _, database = data_families[0].split(".", maxsplit=1)  # type: ignore
        else:
            # Not expected but we can still use a DB value with no dot
            database = data_families[0]  # type: ignore
        logger.info("Using database %s from query source metadata.", database)
        return database


def _get_kusto_settings() -> Dict[str, Dict[str, KustoConfig]]:
    """Return a dictionary of Kusto cluster settings from msticpyconfig.yaml."""
    kusto_config = {
        kusto_entry: kusto_config
        for kusto_entry, kusto_config in get_config("DataProviders", {}).items()
        if kusto_entry.startswith("Kusto")
    }
    kusto_clusters = {}
    # handle legacy configuration
    for config_id, cluster_conf in kusto_config.items():
        name = config_id.replace("Kusto-", "")
        kusto_clusters[name] = cluster_conf
        kusto_clusters[name]["path"] = f"DataProviders.{config_id}"

    kusto_new_conf = {
        config_id: {**cluster_conf, "path": f"KustoClusters.{config_id}"}
        for config_id, cluster_conf in get_config("KustoClusters", {}).items()
    }
    defaults: Dict[str, Any] = kusto_new_conf.pop(KFields.DEFAULTS, {}).get(
        KFields.ARGS, {}  # type: ignore[assignment]
    )
    kusto_clusters.update(kusto_new_conf)

    cluster_by_url = _create_cluster_config(
        kusto_clusters=kusto_clusters, defaults=defaults
    )
    return {
        "url": cluster_by_url,
        "id": {conf.alias.casefold(): conf for conf in cluster_by_url.values()},
        "name": {conf.name.casefold(): conf for conf in cluster_by_url.values()},
    }


def _create_cluster_config(
    kusto_clusters: Dict[str, Any], defaults: Dict[str, Any]
) -> Dict[str, KustoConfig]:
    """Return a dictionary of Kusto cluster settings from msticpyconfig.yaml."""
    return {
        config[KFields.ARGS]
        .get(KFields.CLUSTER)
        .casefold(): KustoConfig(
            tenant_id=_setting_or_default(
                config[KFields.ARGS], KFields.TENANT_ID, defaults
            ),
            integrated_auth=_setting_or_default(
                config[KFields.ARGS], KFields.INTEG_AUTH, defaults
            )
            or False,
            args=_create_protected_args(
                _section_or_default(config[KFields.ARGS], defaults), config["path"]
            ),
            cluster=config[KFields.ARGS].get(KFields.CLUSTER),
            alias=name,
            name=get_cluster_name(config[KFields.ARGS].get(KFields.CLUSTER)),
            path=config["path"],
            cluster_groups=config.get(KFields.CLUSTER_GROUPS),
        )
        for name, config in kusto_clusters.items()
    }


def _setting_or_default(settings: Dict[str, Any], name: str, default: Dict[str, Any]):
    """Return a setting from the settings dictionary or the default."""
    return settings.get(name, default.get(name))


def _section_or_default(settings: Dict[str, Any], default: Dict[str, Any]):
    """Return a combined dictionary from the settings dictionary or the default."""
    return {
        key: settings.get(key, default.get(key))
        for key in (settings.keys() | default.keys())
    }


def _create_protected_args(args: Dict[str, Any], path: str) -> ProviderArgs:
    """Return a dictionary of protected settings for Kusto args config."""
    args_dict = {
        key_name: partial(
            get_protected_setting, config_path=f"{path}.Args", setting_name=key_name
        )
        if isinstance(value, dict)
        and (value.get("EnvironmentVar") or value.get("KeyVault"))
        else value
        for key_name, value in args.items()
    }
    return ProviderArgs(**args_dict)


def get_cluster_name(cluster_uri):
    """Return the cluster name from the cluster uri."""
    return cluster_uri.replace("https://", "").split(".")[0]


def _parse_query_status(response: KustoResponseDataSet) -> Dict[str, Any]:
    """Parse the query status from the Kusto response."""
    try:
        query_info_idx = response.tables_names.index("QueryCompletionInformation")
    except ValueError:
        return {
            "status": "Failed",
            "message": "QueryCompletionInformation not found in response",
        }

    df_status = dataframe_from_result_table(response.tables[query_info_idx])
    results = df_status[["EventTypeName", "Payload"]].to_dict(orient="records")
    return {
        row.get("EventTypeName", "Unknown_field"): json.loads(
            row.get("Payload", "No Payload")
        )
        for row in results
    }


def _raise_kusto_error(error):
    """Raise a Kusto error."""
    if isinstance(error, KustoApiError):
        raise MsticpyDataQueryError(
            error.error.description,
            f"error code: {error.error.code}",
            title=error.error.message,
            help_uri=_HELP_URL,
        ) from error


def _raise_no_db_error(query_source=None):
    """Raise an error if no database is specified."""
    if query_source:
        messages = (
            "No database found in the query definition",
            (
                "Correct the query definition or use the 'database' parameter"
                "or set the default database when connecting to the cluster."
            ),
        )
    else:
        messages = (
            (
                "No database specified. Use the 'database' parameter or set the "
                "default database when connecting to the cluster."
            ),
        )
    raise MsticpyDataQueryError(
        *messages,
        title="No database specified",
        help_uri=_HELP_URL,
    )


def _raise_not_connected_error():
    """Raise an error if not connected to a cluster."""
    raise MsticpyNotConnectedError(
        "Please connect to the cluster before executing a query.",
        title="Not connected to cluster",
        help_uri=_HELP_URL,
    )


def _raise_unknown_query_error(err):
    """Raise an error if unknown exception raised."""
    raise MsticpyDataQueryError(
        "Unknown exception when executing query.",
        f"Exception type: {type(err)}",
        *err.args,
        title="Unknown exception during query execution",
        help_uri=_HELP_URL,
    ) from err<|MERGE_RESOLUTION|>--- conflicted
+++ resolved
@@ -179,14 +179,11 @@
         self.set_driver_property(DriverProps.PUBLIC_ATTRS, self._set_public_attribs())
         self.set_driver_property(DriverProps.FILTER_ON_CONNECT, True)
         self.set_driver_property(DriverProps.EFFECTIVE_ENV, DataEnvironment.Kusto.name)
-<<<<<<< HEAD
         self.set_driver_property(DriverProps.SUPPORTS_THREADING, value=True)
         self.set_driver_property(
             DriverProps.MAX_PARALLEL, value=kwargs.get("max_threads", 4)
         )
-=======
         self._loaded = True
->>>>>>> eb08fdb1
 
     def _set_public_attribs(self):
         """Expose subset of attributes via query_provider."""
