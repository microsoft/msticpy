#  -------------------------------------------------------------------------
#  Copyright (c) Microsoft Corporation. All rights reserved.
#  Licensed under the MIT License. See License.txt in the project root for
#  license information.
#  --------------------------------------------------------------------------
"""Splunk Driver class."""
from datetime import datetime
from typing import Any, Dict, Iterable, Optional, Tuple, Union

import pandas as pd

from ..._version import VERSION
from ...common.exceptions import (
    MsticpyConnectionError,
    MsticpyImportExtraError,
<<<<<<< HEAD
    MsticpyNotConnectedError,
    MsticpyUserConfigError,
)
from ...common.provider_settings import ProviderSettings, get_provider_settings
from ...common.utility import check_kwargs, export
=======
    MsticpyUserConfigError,
)
from ...common.utility import check_kwargs, export
from ..core.query_defns import Formatters
>>>>>>> 911190e3
from .driver_base import DriverBase, QuerySource

try:
    import splunklib.client as sp_client
    import splunklib.results as sp_results
    from splunklib.client import AuthenticationError, HTTPError
except ImportError as imp_err:
    raise MsticpyImportExtraError(
        "Cannot use this feature without splunk-sdk installed",
        title="Error importing splunk-sdk",
        extra="splunk",
    ) from imp_err

__version__ = VERSION
__author__ = "Ashwin Patil"


SPLUNK_CONNECT_ARGS = {
    "host": "(string) The host name (the default is 'localhost').",
    "port": "(integer) The port number (the default is 8089).",
    "http_scheme": "('https' or 'http') The scheme for accessing the service "
    + "(the default is 'https').",
    "verify": "(Boolean) Enable (True) or disable (False) SSL verification for "
    + "https connections. (optional, the default is True)",
    "owner": "(string) The owner context of the namespace (optional).",
    "app": "(string) The app context of the namespace (optional).",
    "sharing": "('global', 'system', 'app', or 'user') "
    + "The sharing mode for the namespace (the default is 'user').",
    "token": "(string) The current session token (optional). Session tokens can be"
    + " shared across multiple service instances.",
    "cookie": "(string) A session cookie. When provided, you don’t need to call"
    + " login(). This parameter is only supported for Splunk 6.2+.",
    "autologin": "(boolean) When True, automatically tries to log in again if"
    + " the session terminates.",
    "username": "(string) The Splunk account username, which is used to "
    + "authenticate the Splunk instance.",
    "password": "(string) The password for the Splunk account.",
}


@export
class SplunkDriver(DriverBase):
    """Driver to connect and query from Splunk."""

    _SPLUNK_REQD_ARGS = ["host", "username", "password"]
    _CONNECT_DEFAULTS: Dict[str, Any] = {"port": 8089}
    _TIME_FORMAT = '"%Y-%m-%d %H:%M:%S.%6N"'

    def __init__(self, **kwargs):
        """Instantiate Splunk Driver."""
        super().__init__(**kwargs)
        self.service = None
        self._loaded = True
        self._connected = False
        self._debug = kwargs.get("debug", False)
        self.public_attribs = {
            "client": self.service,
            "saved_searches": self._saved_searches,
            "fired_alerts": self._fired_alerts,
        }
        self.formatters = {
            Formatters.DATETIME: self._format_datetime,
            Formatters.LIST: self._format_list,
        }

    def connect(self, connection_str: str = None, **kwargs):
        """
        Connect to Splunk via splunk-sdk.

        Parameters
        ----------
        connection_str : Optional[str], optional
            Connection string with Splunk connection parameters

        Other Parameters
        ----------------
        kwargs :
            Connection parameters can be supplied as keyword parameters.

        Notes
        -----
        Default configuration is read from the DataProviders/Splunk
        section of msticpyconfig.yaml, if available.

        """
        cs_dict = self._get_connect_args(connection_str, **kwargs)

        arg_dict = {
            key: val for key, val in cs_dict.items() if key in SPLUNK_CONNECT_ARGS
        }
        try:
            self.service = sp_client.connect(**arg_dict)
        except AuthenticationError as err:
            raise MsticpyConnectionError(
                f"Authentication error connecting to Splunk: {err}",
                title="Splunk connection",
                help_uri="https://msticpy.readthedocs.io/en/latest/DataProviders.html",
            ) from err
        except HTTPError as err:
            raise MsticpyConnectionError(
                f"Communication error connecting to Splunk: {err}",
                title="Splunk connection",
                help_uri="https://msticpy.readthedocs.io/en/latest/DataProviders.html",
            ) from err
        except Exception as err:
            raise MsticpyConnectionError(
                f"Error connecting to Splunk: {err}",
                title="Splunk connection",
                help_uri="https://msticpy.readthedocs.io/en/latest/DataProviders.html",
            ) from err
        self._connected = True
        print("connected")

    def _get_connect_args(
        self, connection_str: Optional[str], **kwargs
    ) -> Dict[str, Any]:
        """Check and consolidate connection parameters."""
        cs_dict: Dict[str, Any] = self._CONNECT_DEFAULTS
        # Fetch any config settings
        cs_dict.update(self._get_config_settings("Splunk"))
        # If a connection string - parse this and add to config
        if connection_str:
            cs_items = connection_str.split(";")
            cs_dict.update(
                {
                    cs_item.split("=")[0].strip(): cs_item.split("=")[1]
                    for cs_item in cs_items
                }
            )
        elif kwargs:
            # if connection args supplied as kwargs
            cs_dict.update(kwargs)
            check_kwargs(cs_dict, list(SPLUNK_CONNECT_ARGS.keys()))

        cs_dict["port"] = int(cs_dict["port"])
        verify_opt = cs_dict.get("verify")
        if isinstance(verify_opt, str):
            cs_dict["verify"] = "true" in verify_opt.casefold()
        elif isinstance(verify_opt, bool):
            cs_dict["verify"] = verify_opt

        missing_args = set(self._SPLUNK_REQD_ARGS) - cs_dict.keys()
        if missing_args:
            raise MsticpyUserConfigError(
                "One or more connection parameters missing for Splunk connector",
                ", ".join(missing_args),
                f"Required parameters are {', '.join(self._SPLUNK_REQD_ARGS)}",
                "All parameters:",
                *[f"{arg}: {desc}" for arg, desc in SPLUNK_CONNECT_ARGS.items()],
                title="no Splunk connection parameters",
            )
        return cs_dict

    def query(
        self, query: str, query_source: QuerySource = None, **kwargs
    ) -> Union[pd.DataFrame, Any]:
        """
        Execute splunk query and retrieve results via OneShot search mode.

        Parameters
        ----------
        query : str
            Splunk query to execute via OneShot search mode
        query_source : QuerySource
            The query definition object

        Other Parameters
        ----------------
        kwargs :
            Are passed to Splunk oneshot method
            count=0 by default

        Returns
        -------
        Union[pd.DataFrame, Any]
            Query results in a dataframe.
            or query response if an error.

        """
        del query_source
        if not self._connected:
            raise self._create_not_connected_err("Splunk")
        # default to unlimited query unless count is specified
        count = kwargs.pop("count", 0)
        query_results = self.service.jobs.oneshot(query, count=count, **kwargs)
        reader = sp_results.ResultsReader(query_results)
        resp_rows = [row for row in reader if isinstance(row, dict)]
        if not resp_rows:
            print("Warning - query did not return any results.")
            return [row for row in reader if isinstance(row, sp_results.Message)]
        return pd.DataFrame(resp_rows)

    def query_with_results(self, query: str, **kwargs) -> Tuple[pd.DataFrame, Any]:
        """
        Execute query string and return DataFrame of results.

        Parameters
        ----------
        query : str
            Query to execute against splunk instance.

        Returns
        -------
        Union[pd.DataFrame,Any]
            A DataFrame (if successful) or
            the underlying provider result if an error occurs.

        """

    @property
    def service_queries(self) -> Tuple[Dict[str, str], str]:
        """
        Return dynamic queries available on connection to service.

        Returns
        -------
        Tuple[Dict[str, str], str]
            Dictionary of query_name, query_text.
            Name of container to add queries to.

        """
        if not self.connected:
            raise self._create_not_connected_err("Splunk")
        if hasattr(self.service, "saved_searches") and self.service.saved_searches:
            queries = {
                search.name.strip().replace(" ", "_"): f"search {search['search']}"
                for search in self.service.saved_searches
            }
            return queries, "SavedSearches"
        return {}, "SavedSearches"

    @property
    def driver_queries(self) -> Iterable[Dict[str, Any]]:
        """
        Return dynamic queries available on connection to service.

        Returns
        -------
        Iterable[Dict[str, Any]]
            List of queries with properties: "name", "query", "container"
            and (optionally) "description"

        Raises
        ------
        MsticpyNotConnectedError
            If called before driver is connected.

        """
        if not self.connected:
            raise self._create_not_connected_err("Splunk")
        if hasattr(self.service, "saved_searches") and self.service.saved_searches:
            return [
                {
                    "name": search.name.strip().replace(" ", "_"),
                    "query": f"search {search['search']}",
                    "query_paths": "SavedSearches",
                    "description": "",
                }
                for search in self.service.saved_searches
            ]
        return []

    @property
    def _saved_searches(self) -> Union[pd.DataFrame, Any]:
        """
        Return list of saved searches in dataframe.

        Returns
        -------
        pd.DataFrame
            Dataframe with list of saved searches with name and query columns.

        """
        return self._get_saved_searches() if self.connected else None

    def _get_saved_searches(self) -> Union[pd.DataFrame, Any]:
        # sourcery skip: class-extract-method
        """
        Return list of saved searches in dataframe.

        Returns
        -------
        pd.DataFrame
            Dataframe with list of saved searches with name and query columns.

        """
        if not self.connected:
            raise self._create_not_connected_err("Splunk")
        savedsearches = self.service.saved_searches

        out_df = pd.DataFrame(columns=["name", "query"])

        namelist = []
        querylist = []
        for savedsearch in savedsearches:
            namelist.append(savedsearch.name.replace(" ", "_"))
            querylist.append(savedsearch["search"])
        out_df["name"] = namelist
        out_df["query"] = querylist

        return out_df

    @property
    def _fired_alerts(self) -> Union[pd.DataFrame, Any]:
        """
        Return list of fired alerts in dataframe.

        Returns
        -------
        pd.DataFrame
            Dataframe with list of fired alerts with alert name and count columns.

        """
        return self._get_fired_alerts() if self.connected else None

    def _get_fired_alerts(self) -> Union[pd.DataFrame, Any]:
        """
        Return list of fired alerts in dataframe.

        Returns
        -------
        pd.DataFrame
            Dataframe with list of fired alerts with alert name and count columns.

        """
        if not self.connected:
            raise self._create_not_connected_err("Splunk")
        firedalerts = self.service.fired_alerts

        out_df = pd.DataFrame(columns=["name", "count"])

        alert_names = []
        alert_counts = []
        for alert in firedalerts:
            alert_names.append(alert.name)
            alert_counts.append(alert.count)
        out_df["name"] = alert_names
        out_df["count"] = alert_counts

        return out_df

    # Parameter Formatting methods
    @staticmethod
    def _format_datetime(date_time: datetime) -> str:
        """Return datetime-formatted string."""
        return f'"{date_time.isoformat(sep=" ")}"'

    @staticmethod
    def _format_list(param_list: Iterable[Any]) -> str:
        """Return formatted list parameter."""
        fmt_list = [f'"{item}"' for item in param_list]
        return ",".join(fmt_list)<|MERGE_RESOLUTION|>--- conflicted
+++ resolved
@@ -13,18 +13,10 @@
 from ...common.exceptions import (
     MsticpyConnectionError,
     MsticpyImportExtraError,
-<<<<<<< HEAD
-    MsticpyNotConnectedError,
-    MsticpyUserConfigError,
-)
-from ...common.provider_settings import ProviderSettings, get_provider_settings
-from ...common.utility import check_kwargs, export
-=======
     MsticpyUserConfigError,
 )
 from ...common.utility import check_kwargs, export
 from ..core.query_defns import Formatters
->>>>>>> 911190e3
 from .driver_base import DriverBase, QuerySource
 
 try:
