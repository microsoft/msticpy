--- conflicted
+++ resolved
@@ -234,12 +234,8 @@
         else:
             self.request_uri = self.api_root.rstrip("/")
 
-<<<<<<< HEAD
         logger.info("Request URI configured: %s", self.request_uri)
-        print("Connected.")
-=======
-        LOGGER.info("Connected.")
->>>>>>> 5c4d5038
+        logger.info("Connected.")
         self._connected = True
 
     def _get_token_certificate_auth(self: Self, cs_dict: dict[str, Any]) -> None:
@@ -279,12 +275,6 @@
             client_credential=client_credential,
             authority=authority,
         )
-<<<<<<< HEAD
-        auth_result: dict[str, Any] | None = app.acquire_token_for_client(
-            scopes=[self.api_root + "/.default"],
-        )
-        if not auth_result or "access_token" not in auth_result:
-=======
         # Prefer precomputed scopes (OAuth v2). If not present, derive from api_root.
         scopes: list[str]
         if self.scopes:
@@ -292,9 +282,8 @@
         else:
             base_root = (self.api_root or "").rstrip("/")
             scopes = [f"{base_root}/.default"]
-        result = app.acquire_token_for_client(scopes=scopes)
-        if not result or "access_token" not in result:
->>>>>>> 5c4d5038
+        auth_result: dict[str, Any] | None = app.acquire_token_for_client(scopes=scopes)
+        if not auth_result or "access_token" not in auth_result:
             err_msg = "Could not obtain access token"
             raise MsticpyConnectionError(err_msg)
         self.aad_token = auth_result.get("access_token", None)
@@ -507,7 +496,7 @@
         logger.debug("Parsing connection string")
         cs_items: list[str] = connection_str.split(";")
         parsed_dict = {
-            prop[0]: prop[1]
+            prop[0].strip(): prop[1].strip()
             for prop in [item.strip().split("=") for item in cs_items]
             if prop[0] and prop[1]
         }
