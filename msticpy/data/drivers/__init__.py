--- conflicted
+++ resolved
@@ -25,11 +25,8 @@
     DataEnvironment.LocalData: ("local_data_driver", "LocalDataDriver"),
     DataEnvironment.Splunk: ("splunk_driver", "SplunkDriver"),
     DataEnvironment.Mordor: ("mordor_driver", "MordorDriver"),
-<<<<<<< HEAD
     DataEnvironment.Sumologic: ("sumologic_driver", "SumologicDriver"),
-=======
     DataEnvironment.ResourceGraph: ("resource_graph_driver", "ResourceGraphDriver"),
->>>>>>> 3ab31add
 }
 
 
