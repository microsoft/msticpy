# -------------------------------------------------------------------------
# Copyright (c) SecureWorks. All rights reserved.
# Licensed under the MIT License. See License.txt in the project root for
# license information.
# --------------------------------------------------------------------------
"""Azure Resource Graph Driver class."""

from __future__ import annotations

import warnings
from typing import Any

import pandas as pd

# pylint: disable=wrong-import-order, ungrouped-imports
from azure.mgmt.subscription import SubscriptionClient
from pandas.core.frame import DataFrame

from ..._version import VERSION
from ...auth.azure_auth import AzureCloudConfig, az_connect
from ...auth.azure_auth_core import only_interactive_cred
from ...common.exceptions import MsticpyImportExtraError, MsticpyNotConnectedError
from ...common.utility import export
from .driver_base import DriverBase, QuerySource

try:
    from azure.mgmt.resourcegraph import ResourceGraphClient
    from azure.mgmt.resourcegraph.models import (
        QueryRequest,
        QueryRequestOptions,
        QueryResponse,
        ResultFormat,
        ResultTruncated,
    )
except ImportError as imp_err:
    raise MsticpyImportExtraError(
        "Cannot use this feature without azure-mgmt-resourcegraph installed",
        title="Error importing azure-mgmt-resourcegraph",
        extra="azure",
    ) from imp_err
# pylint: enable=wrong-import-order

__version__ = VERSION
__author__ = "Ryan Cobb"


@export
class ResourceGraphDriver(DriverBase):
    """Driver to connect and query from Azure Resource Graph."""

    def __init__(self, **kwargs):
        """Instantiate Azure Resource Graph Driver."""
        super().__init__()
        self.client = None
        self.sub_client = None
        self.subscription_ids = None
        self._connected = False
        self._debug = kwargs.get("debug", False)
        self.az_cloud_config = AzureCloudConfig(cloud=kwargs.get("cloud"))

    def connect(self, connection_str: str = None, **kwargs):
        """
        Connect to Azure Resource Graph via Azure SDK.

        Parameters
        ----------
        connection_str : Optional[str], optional
            Not used.

        Other Parameters
        ----------------
        kwargs :
            Connection parameters can be supplied as keyword parameters.

        Notes
        -----
        Default configuration is read from the DataProviders/AzureCLI
        section of msticpyconfig.yaml, if available.

        """
        auth_methods = kwargs.get("auth_methods")
        auth_methods = auth_methods or self.az_cloud_config.auth_methods
        silent = kwargs.get("silent", True)

        credentials = az_connect(auth_methods=auth_methods, silent=silent)
        if only_interactive_cred(credentials.modern):
            print("Check your default browser for interactive sign-in prompt.")
        self.client = ResourceGraphClient(
            credential=credentials.modern,
            base_url=self.az_cloud_config.resource_manager,
            credential_scopes=[self.az_cloud_config.token_uri],
        )
        self.sub_client = SubscriptionClient(
            credential=credentials.modern,
            base_url=self.az_cloud_config.resource_manager,
            credential_scopes=[self.az_cloud_config.token_uri],
        )
        self.subscription_ids = [
            sub.subscription_id for sub in self.sub_client.subscriptions.list()
        ]

        self._connected = True
        self._loaded = True

        print("Connected")

    def query(
        self, query: str, query_source: QuerySource = None, **kwargs
    ) -> pd.DataFrame | Any:
        """
        Execute Resource Graph query and retrieve results.

        Parameters
        ----------
        query : str
            KQL query to execute
        query_source : QuerySource
            The query definition object

        Other Parameters
        ----------------
        kwargs :
            count

        Returns
        -------
        Union[pd.DataFrame, Any]
            Query results in a dataframe.
            or query response if an error.

        """
        del query_source
        result_df, result = self.query_with_results(query, **kwargs)
        if isinstance(result_df, DataFrame) and not result_df.empty:
            return result_df

        return result

    def query_with_results(self, query: str, **kwargs) -> tuple[pd.DataFrame, Any]:
        """
        Execute query string and return DataFrame of results.

        Parameters
        ----------
        query : str
            Query to execute against Resource Graph

        Returns
        -------
        Union[pd.DataFrame,Any]
            A DataFrame (if successful) or
            the underlying provider result if an error occurs.

        """
        if not self.connected:
            self.connect()
        if not self.connected:
            raise MsticpyNotConnectedError(
                "Source is not connected. ", "Please call connect() and retry."
            )

        result_truncated = False

        top = kwargs.get("top", 1000)

        request_options = QueryRequestOptions(
            top=top,
<<<<<<< HEAD
            result_format=ResultFormat.object_array.value,  # type: ignore[attr-defined]
=======
            result_format=ResultFormat.object_array,  # type: ignore
>>>>>>> 14322f46
        )

        request = QueryRequest(
            query=query,
            subscriptions=self.subscription_ids,
            options=request_options,
        )

        response: QueryResponse = self.client.resources(request)

        # Pagination logic adapted from azure-cli-extensions
        # https://github.com/Azure/azure-cli-extensions/blob/8dade2f6fe28803d0fbdb1700c3ab4e4d71e5318/src/resource-graph/azext_resourcegraph/custom.py#L75

        if response.result_truncated == ResultTruncated.true:
            result_truncated = True

        if result_truncated and top is not None and len(response.data) < top:
            warnings.warn(
                "Unable to paginate the results of the query. "
                "Some resources may be missing from the results. "
                "To rewrite the query and enable paging, "
                "see the docs for an example: https://aka.ms/arg-results-truncated",
                stacklevel=2,
            )

        return pd.json_normalize(response.data), response<|MERGE_RESOLUTION|>--- conflicted
+++ resolved
@@ -165,11 +165,7 @@
 
         request_options = QueryRequestOptions(
             top=top,
-<<<<<<< HEAD
-            result_format=ResultFormat.object_array.value,  # type: ignore[attr-defined]
-=======
             result_format=ResultFormat.object_array,  # type: ignore
->>>>>>> 14322f46
         )
 
         request = QueryRequest(
