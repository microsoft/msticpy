# -------------------------------------------------------------------------
# Copyright (c) Microsoft Corporation. All rights reserved.
# Licensed under the MIT License. See License.txt in the project root for
# license information.
# --------------------------------------------------------------------------
"""MS Defender/Defender 365 OData Driver class."""
from __future__ import annotations

import logging
from dataclasses import dataclass, field
from typing import TYPE_CHECKING, Any, ClassVar
from urllib.parse import urljoin

import pandas as pd
from typing_extensions import Self

from ..._version import VERSION
from ...auth.azure_auth_core import AzureCloudConfig
from ...auth.cloud_mappings import (
    get_defender_endpoint,
    get_m365d_endpoint,
    get_m365d_login_endpoint,
)
from ...common.data_utils import ensure_df_datetimes
from ...common.utility import export
from ..core.query_defns import DataEnvironment
from .odata_driver import OData, QuerySource, _get_driver_settings

if TYPE_CHECKING:
    from collections.abc import Iterable

__version__ = VERSION
__author__ = "Pete Bryan"

logger: logging.Logger = logging.getLogger(__name__)


@dataclass
class M365DConfiguration:
    """A container for M365D API settings.

    This is based on the data environment of the query provider.
    """

    login_uri: str
    resource_uri: str
    api_version: str
    api_endpoint: str
    api_uri: str
    scopes: list[str]
    oauth_v2: bool = field(init=False)

    def __post_init__(self: Self) -> None:
        """Determine if the selected API supports Entra ID OAuth v2.0.

        This is important because the fields in the request body
        are different between the two versions.
        """
        if "/oauth2/v2.0" in self.login_uri:
            self.oauth_v2 = True
            logger.debug("OAuth v2.0 flow detected")
        else:
            self.oauth_v2 = False
            logger.debug("OAuth v1.0 flow detected")


@export
class MDATPDriver(OData):
    """KqlDriver class to retrieve date from MS Defender APIs."""

    CONFIG_NAME: ClassVar[str] = "MicrosoftDefender"
    _ALT_CONFIG_NAMES: ClassVar[Iterable[str]] = ["MDATPApp"]

    def __init__(
        self: MDATPDriver,
        connection_str: str | None = None,
        instance: str = "Default",
        *,
        cloud: str | None = None,
        auth_type: str = "interactive",
        debug: bool = False,
        max_threads: int = 4,
        **kwargs,
    ) -> None:
        """
        Instantiate MSDefenderDriver and optionally connect.

        Parameters
        ----------
        connection_str : str, optional
            Connection string
        instance : str, optional
            The instance name from config to use
        cloud: str
            Name of the Azure Cloud to connect to.

        """
        logger.info(
            "Initializing MDATPDriver - Instance: %s, Cloud: %s, Auth type: %s, Debug: %s",
            instance,
            cloud,
            auth_type,
            debug,
        )
        super().__init__(
            debug=debug,
            max_threads=max_threads,
            **kwargs,
        )

        logger.debug("Loading driver settings for instance: %s", instance)
        cs_dict: dict[str, str] = _get_driver_settings(
            self.CONFIG_NAME,
            self._ALT_CONFIG_NAMES,
            instance,
        )

        self.cloud: str = cs_dict.pop("cloud", "global")
        if cloud:
            logger.info("Overriding configured cloud with: %s", cloud)
            self.cloud = cloud
        else:
            logger.debug("Using cloud from configuration: %s", self.cloud)

        logger.info(
            "Selecting API configuration for environment: %s", self.data_environment
        )
        m365d_params: M365DConfiguration = _select_api(
            self.data_environment,
            self.cloud,
        )
        self._m365d_params: M365DConfiguration = m365d_params
        self.oauth_url = m365d_params.login_uri
        self.api_root = m365d_params.resource_uri
        self.api_ver = m365d_params.api_version
        self.api_suffix: str = m365d_params.api_endpoint
        # Use scopes from configuration (already normalized '<resource>/.default')
        self.scopes = m365d_params.scopes
        resource_base = self.api_root.strip().rstrip("/")

        logger.debug(
            "API configuration - Root: %s, Version: %s, Endpoint: %s, Scopes: %s",
            self.api_root,
            self.api_ver,
            self.api_suffix,
            self.scopes,
        )

        self.add_query_filter(
            "data_environments",
            ("MDE", "M365D", "MDATP", "M365DGraph", "GraphHunting"),
        )

        self.req_body: dict[str, Any] = {}
        if "username" in cs_dict:
            logger.info("Username detected in configuration, using delegated auth")
            delegated_auth = True
        else:
            logger.info("No username in configuration, using application auth")
            delegated_auth = False
            self.req_body["grant_type"] = "client_credentials"

        if not m365d_params.oauth_v2:
<<<<<<< HEAD
            logger.debug("Configuring OAuth v1 request body with resource parameter")
            self.req_body["resource"] = self.scopes
        else:
            logger.debug("Configuring OAuth v2 request body with scope parameter")
            self.req_body["scope"] = " ".join(self.scopes)
=======
            # OAuth v1 flow: send 'resource' (base URI, no /.default) not scopes
            self.req_body["resource"] = resource_base
        # OAuth v2: scopes handled by parent auth logic; do not add 'resource'
>>>>>>> 5c4d5038

        if connection_str:
            logger.info("Connection string provided, connecting immediately")
            self.current_connection = connection_str
            self.connect(
                connection_str,
                delegated_auth=delegated_auth,
                auth_type=auth_type,
                location=cs_dict.get("location", "token_cache.bin"),
            )
        else:
            logger.debug("No connection string provided, skipping immediate connection")

    def query(
        self: Self,
        query: str,
        query_source: QuerySource | None = None,
        **kwargs,
    ) -> pd.DataFrame | str | None:
        """
        Execute query string and return DataFrame of results.

        Parameters
        ----------
        query : str
            The query to execute
        query_source : QuerySource
            The query definition object

        Returns
        -------
        Union[pd.DataFrame, results.ResultSet]
            A DataFrame (if successful) or
            the underlying provider result if an error.

        """
        if self._debug:
            logger.debug(
                "Executing query on environment: %s - Query: %s",
                self.data_environment,
                query,
            )
        else:
            logger.debug("Executing query on environment: %s", self.data_environment)

        del query_source, kwargs
        logger.info("Sending query to API endpoint: %s", self.api_suffix)
        data, response = self.query_with_results(
            query,
            body=True,
            api_end=self.api_suffix,
        )
        if isinstance(data, pd.DataFrame):
            logger.debug("Query returned DataFrame with %d rows", len(data))
            # If we got a schema we should convert the DateTimes to pandas datetimes
<<<<<<< HEAD
            if ("Schema" or "schema") not in response:
                logger.debug("No schema in response, returning raw DataFrame")
=======
            if "Schema" not in response and "schema" not in response:
>>>>>>> 5c4d5038
                return data

            if self.data_environment == DataEnvironment.M365DGraph:
                logger.debug("Processing M365DGraph response schema")
                date_fields: list[str] = [
                    field["name"]
                    for field in response["schema"]
                    if field["type"] == "DateTime"
                ]
            else:
                logger.debug("Processing MDE/M365D response schema")
                date_fields = [
                    field["Name"]
                    for field in response["Schema"]
                    if field["Type"] == "DateTime"
                ]
<<<<<<< HEAD

            if date_fields:
                logger.debug(
                    "Converting %d DateTime field(s): %s", len(date_fields), date_fields
                )
            else:
                logger.debug("No DateTime fields found in schema")

            data = ensure_df_datetimes(data, columns=date_fields)
            return data

        logger.warning("Query did not return a DataFrame, returning response as string")
=======
            return ensure_df_datetimes(data, columns=date_fields)
>>>>>>> 5c4d5038
        return str(response)


def _select_api(data_environment: DataEnvironment, cloud: str) -> M365DConfiguration:
    """Return API and login URIs for selected provider type.

    Validated against Microsoft documentation:
      MDE Advanced Queries:
        https://learn.microsoft.com/microsoft-365/security/defender-endpoint/run-advanced-query-api
        POST https://api.securitycenter.microsoft.com/api/advancedqueries/run
      M365 Defender Advanced Hunting:
        https://learn.microsoft.com/microsoft-365/security/defender/api/run-advanced-hunting-query
        POST https://api.security.microsoft.com/api/advancedhunting/run
      Microsoft Graph Security Hunting:
        https://learn.microsoft.com/graph/api/security-security-runhuntingquery
        POST https://graph.microsoft.com/v1.0/security/runHuntingQuery

    Token acquisition (OAuth 2.0):
      https://learn.microsoft.com/azure/active-directory/develop/v2-oauth2-client-creds-grant-flow
      Endpoint: https://login.microsoftonline.com/{tenantId}/oauth2/v2.0/token
      Scope format: https://<resource-host>/.default

    Manual path join retained (urljoin would drop api_version if api_endpoint starts with '/').
    """
<<<<<<< HEAD
    # pylint: enable=line-too-long
    logger.debug(
        "Selecting API configuration for environment: %s, cloud: %s",
        data_environment,
        cloud,
    )

=======
>>>>>>> 5c4d5038
    if data_environment == DataEnvironment.M365DGraph:
        logger.info("Using Microsoft Graph Security Hunting API")
        az_cloud_config = AzureCloudConfig(cloud=cloud)
        login_uri: str = urljoin(
            az_cloud_config.authority_uri,
            "{tenantId}/oauth2/v2.0/token",
        )
        resource_uri: str = az_cloud_config.endpoints["microsoftGraphResourceId"]
        api_version = "v1.0"
        api_endpoint = "/security/runHuntingQuery"
    elif data_environment == DataEnvironment.M365D:
<<<<<<< HEAD
        logger.info("Using M365 Defender Advanced Hunting API")
        login_uri = f"{get_m365d_login_endpoint(cloud)}{{tenantId}}/oauth2/token"
=======
        login_uri = urljoin(
            get_m365d_login_endpoint(cloud),
            "{tenantId}/oauth2/v2.0/token",
        )
>>>>>>> 5c4d5038
        resource_uri = get_m365d_endpoint(cloud)
        api_version = "api"
        api_endpoint = "/advancedhunting/run"
    else:
<<<<<<< HEAD
        logger.info("Using MDE Advanced Queries API (default)")
        login_uri = f"{get_m365d_login_endpoint(cloud)}{{tenantId}}/oauth2/token"
=======
        # Default to MDE
        login_uri = urljoin(
            get_m365d_login_endpoint(cloud),
            "{tenantId}/oauth2/v2.0/token",
        )
>>>>>>> 5c4d5038
        resource_uri = get_defender_endpoint(cloud)
        api_version = "api"
        api_endpoint = "/advancedqueries/run"

    # Do not add '.default' here; keep raw base URI for reuse in both flows.
    resource_base = resource_uri.strip().rstrip("/")
    scopes: list[str] = [f"{resource_base}/.default"]

<<<<<<< HEAD
    logger.debug(
        "API URIs configured - Login: %s, Resource: %s, Full API: %s, Scopes: %s",
        login_uri,
        resource_uri,
        api_uri,
        scopes,
    )

=======
    # Construct final query execution URI:
    #   <resource_base>/<api_version>/<endpoint-without-leading-slash>
    api_endpoint_part = api_endpoint.lstrip("/")
    api_uri: str = f"{resource_base}/{api_version.strip('/')}/{api_endpoint_part}"
>>>>>>> 5c4d5038
    return M365DConfiguration(
        login_uri=login_uri,
        resource_uri=resource_uri,
        api_version=api_version,
        api_endpoint=api_endpoint,
        api_uri=api_uri,
        scopes=scopes,
    )<|MERGE_RESOLUTION|>--- conflicted
+++ resolved
@@ -96,7 +96,7 @@
 
         """
         logger.info(
-            "Initializing MDATPDriver - Instance: %s, Cloud: %s, Auth type: %s, Debug: %s",
+            "Initializing MDATPDriver - Instance: %s, Cloud: %s, AuthType: %s, Debug: %s",
             instance,
             cloud,
             auth_type,
@@ -161,17 +161,12 @@
             self.req_body["grant_type"] = "client_credentials"
 
         if not m365d_params.oauth_v2:
-<<<<<<< HEAD
+            # OAuth v1 flow: send 'resource' (base URI, no /.default) not scopes
             logger.debug("Configuring OAuth v1 request body with resource parameter")
-            self.req_body["resource"] = self.scopes
+            self.req_body["resource"] = resource_base
         else:
             logger.debug("Configuring OAuth v2 request body with scope parameter")
             self.req_body["scope"] = " ".join(self.scopes)
-=======
-            # OAuth v1 flow: send 'resource' (base URI, no /.default) not scopes
-            self.req_body["resource"] = resource_base
-        # OAuth v2: scopes handled by parent auth logic; do not add 'resource'
->>>>>>> 5c4d5038
 
         if connection_str:
             logger.info("Connection string provided, connecting immediately")
@@ -227,12 +222,8 @@
         if isinstance(data, pd.DataFrame):
             logger.debug("Query returned DataFrame with %d rows", len(data))
             # If we got a schema we should convert the DateTimes to pandas datetimes
-<<<<<<< HEAD
-            if ("Schema" or "schema") not in response:
+            if "Schema" not in response and "schema" not in response:
                 logger.debug("No schema in response, returning raw DataFrame")
-=======
-            if "Schema" not in response and "schema" not in response:
->>>>>>> 5c4d5038
                 return data
 
             if self.data_environment == DataEnvironment.M365DGraph:
@@ -249,8 +240,6 @@
                     for field in response["Schema"]
                     if field["Type"] == "DateTime"
                 ]
-<<<<<<< HEAD
-
             if date_fields:
                 logger.debug(
                     "Converting %d DateTime field(s): %s", len(date_fields), date_fields
@@ -258,13 +247,9 @@
             else:
                 logger.debug("No DateTime fields found in schema")
 
-            data = ensure_df_datetimes(data, columns=date_fields)
-            return data
+            return ensure_df_datetimes(data, columns=date_fields)
 
         logger.warning("Query did not return a DataFrame, returning response as string")
-=======
-            return ensure_df_datetimes(data, columns=date_fields)
->>>>>>> 5c4d5038
         return str(response)
 
 
@@ -289,16 +274,12 @@
 
     Manual path join retained (urljoin would drop api_version if api_endpoint starts with '/').
     """
-<<<<<<< HEAD
-    # pylint: enable=line-too-long
     logger.debug(
         "Selecting API configuration for environment: %s, cloud: %s",
         data_environment,
         cloud,
     )
 
-=======
->>>>>>> 5c4d5038
     if data_environment == DataEnvironment.M365DGraph:
         logger.info("Using Microsoft Graph Security Hunting API")
         az_cloud_config = AzureCloudConfig(cloud=cloud)
@@ -310,29 +291,20 @@
         api_version = "v1.0"
         api_endpoint = "/security/runHuntingQuery"
     elif data_environment == DataEnvironment.M365D:
-<<<<<<< HEAD
         logger.info("Using M365 Defender Advanced Hunting API")
-        login_uri = f"{get_m365d_login_endpoint(cloud)}{{tenantId}}/oauth2/token"
-=======
         login_uri = urljoin(
             get_m365d_login_endpoint(cloud),
             "{tenantId}/oauth2/v2.0/token",
         )
->>>>>>> 5c4d5038
         resource_uri = get_m365d_endpoint(cloud)
         api_version = "api"
         api_endpoint = "/advancedhunting/run"
     else:
-<<<<<<< HEAD
         logger.info("Using MDE Advanced Queries API (default)")
-        login_uri = f"{get_m365d_login_endpoint(cloud)}{{tenantId}}/oauth2/token"
-=======
-        # Default to MDE
         login_uri = urljoin(
             get_m365d_login_endpoint(cloud),
             "{tenantId}/oauth2/v2.0/token",
         )
->>>>>>> 5c4d5038
         resource_uri = get_defender_endpoint(cloud)
         api_version = "api"
         api_endpoint = "/advancedqueries/run"
@@ -340,8 +312,11 @@
     # Do not add '.default' here; keep raw base URI for reuse in both flows.
     resource_base = resource_uri.strip().rstrip("/")
     scopes: list[str] = [f"{resource_base}/.default"]
-
-<<<<<<< HEAD
+    # Construct final query execution URI:
+    #   <resource_base>/<api_version>/<endpoint-without-leading-slash>
+    api_endpoint_part = api_endpoint.lstrip("/")
+    api_uri: str = f"{resource_base}/{api_version.strip('/')}/{api_endpoint_part}"
+
     logger.debug(
         "API URIs configured - Login: %s, Resource: %s, Full API: %s, Scopes: %s",
         login_uri,
@@ -350,12 +325,6 @@
         scopes,
     )
 
-=======
-    # Construct final query execution URI:
-    #   <resource_base>/<api_version>/<endpoint-without-leading-slash>
-    api_endpoint_part = api_endpoint.lstrip("/")
-    api_uri: str = f"{resource_base}/{api_version.strip('/')}/{api_endpoint_part}"
->>>>>>> 5c4d5038
     return M365DConfiguration(
         login_uri=login_uri,
         resource_uri=resource_uri,
