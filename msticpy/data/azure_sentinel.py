# -------------------------------------------------------------------------
# Copyright (c) Microsoft Corporation. All rights reserved.
# Licensed under the MIT License. See License.txt in the project root for
# license information.
# --------------------------------------------------------------------------
"""Uses the Azure Python SDK to collect and return details related to Azure."""
from typing import Dict, List, Tuple, Optional
from uuid import uuid4

import pandas as pd
import requests
from azure.common.exceptions import CloudError

from .azure_data import AzureData
<<<<<<< HEAD
from ..common.azure_auth_core import AzCredentials
=======
from ..common.azure_auth_core import AzCredentials, AzureCloudConfig
>>>>>>> 6ce41954
from ..common.exceptions import MsticpyAzureConfigError
from ..common.wsconfig import WorkspaceConfig

_PATH_MAPPING = {
    "ops_path": "/providers/Microsoft.SecurityInsights/operations",
    "alert_rules": "/providers/Microsoft.SecurityInsights/alertRules",
    "ss_path": "/savedSearches",
    "bookmarks": "/providers/Microsoft.SecurityInsights/bookmarks",
    "incidents": "/providers/Microsoft.SecurityInsights/incidents",
}

_BASE_URL = "https://management.azure.com/"


class AzureSentinel(AzureData):
    """Class for returning key Azure Sentinel elements."""

<<<<<<< HEAD
    def __init__(self, connect: bool = False):
=======
    def __init__(self, connect: bool = False, cloud: Optional[str] = None):
>>>>>>> 6ce41954
        """
        Initialize connector for Azure APIs.

        Parameters
        ----------
        connect : bool, optional
<<<<<<< HEAD
            Set true if you want to connect to API on initalization, by default False

        """
        super().__init__()
        self.config = None
        self.base_url = self.endpoints.resource_manager
=======
            Set true if you want to connect to API on initialization, by default False
        cloud : str, optional
            Specify cloud to use, overriding any configuration value.
            Default is to use configuration setting or public cloud if no
            configuration setting is available.

        """
        super().__init__(connect=connect, cloud=cloud)
        self.config = None
        self.base_url = self.endpoints.resource_manager
        self.default_subscription: Optional[str] = None
        self.default_workspace: Optional[Tuple[str, str]] = None
>>>>>>> 6ce41954

    def connect(self, auth_methods: List = None, silent: bool = False, **kwargs):
        """
        Authenticate with the SDK & API.

        Parameters
        ----------
        auth_methods : List, optional
<<<<<<< HEAD
            list of prefered authentication methods to use, by default None
=======
            list of preferred authentication methods to use, by default None
>>>>>>> 6ce41954
        silent : bool, optional
            Set true to prevent output during auth process, by default False

        """
        super().connect(auth_methods=auth_methods, silent=silent)
        if "token" in kwargs:
            self.token = kwargs["token"]
        else:
            self.token = _get_token(self.credentials)  # type: ignore

        self.res_group_url = None
        self.prov_path = None

    def set_default_subscription(self, subscription_id: str):
        """Set the default subscription to use to `subscription_id`."""
        subs_df = self.get_subscriptions()
        if subscription_id in subs_df["Subscription ID"].values:
            self.default_subscription = subscription_id
        else:
            print(f"Subscription ID {subscription_id} not found.")
            print(
                f"Subscriptions found: {', '.join(subs_df['Subscription ID'].values)}"
            )

    def get_sentinel_workspaces(self, sub_id: str = None) -> Dict[str, str]:
        """
        Return a list of Azure Sentinel workspaces in a Subscription.

        Parameters
        ----------
        sub_id : str
            The subscription ID to get a list of workspaces from.
            If not provided it will attempt to get sub_id from config files.

        Returns
        -------
        Dict
            A dictionary of workspace names and ids

        """
        # If a subscription ID isn't provided try and get one from config files.
        sub_id = sub_id or self.default_subscription
        if not sub_id:
            config = self._check_config(["subscription_id"])
            sub_id = config["subscription_id"]

        print("Finding Azure Sentinel Workspaces...")
        res = self.get_resources(sub_id=sub_id)  # type: ignore
        # handle no results
        if isinstance(res, pd.DataFrame) and not res.empty:
            sentinel = res[
                (res["resource_type"] == "Microsoft.OperationsManagement/solutions")
                & (res["name"].str.startswith("SecurityInsights"))
            ]
            workspaces = []
            for wrkspace in sentinel["resource_id"]:
                res_details = self.get_resource_details(
                    sub_id=sub_id, resource_id=wrkspace  # type: ignore
                )
                workspaces.append(res_details["properties"]["workspaceResourceId"])

            workspaces_dict = {}
            for wrkspace in workspaces:
                name = wrkspace.split("/")[-1]
                workspaces_dict.update({name: wrkspace})

            return workspaces_dict

        print(f"No Azure Sentinel workspaces in {sub_id}")
        return {}

    def set_default_workspace(
        self, sub_id: Optional[str], workspace: Optional[str] = None
    ):
        """
        Set the default workspace.

        Parameters
        ----------
        sub_id : Optional[str], optional
            Subscription ID containing the workspace. If not specified,
            the subscription will be taken from the `default_subscription`
            or from configuration.
        workspace : Optional[str], optional
            Name of the workspace, by default None.
            If not specified and there is only one workspace in the
            subscription, this will be set as the default.

        """
        sub_id = sub_id or self.default_subscription
        workspaces = self.get_sentinel_workspaces(sub_id=sub_id)
        if len(workspaces) == 1:
            self.default_workspace = next(iter(workspaces.items()))
        elif workspace in workspaces:
            self.default_workspace = workspace, workspaces[workspace]

    def _get_default_workspace(self):
        """Return the default workspace ResourceID."""
        if self.default_workspace:
            return self.default_workspace[0]
        return None

    def get_hunting_queries(
        self,
        res_id: str = None,
        sub_id: str = None,
        res_grp: str = None,
        ws_name: str = None,
    ) -> pd.DataFrame:
        """
        Return all hunting queries in an Azure Sentinel workspace.

        Parameters
        ----------
        res_id : str, optional
            Resource ID of the workspace, if not provided details from config file will be used.
        sub_id : str, optional
            Sub ID of the workspace, to be used if not providing Resource ID.
        res_grp : str, optional
            Resource Group name of the workspace, to be used if not providing Resource ID.
        ws_name : str, optional
            Workspace name of the workspace, to be used if not providing Resource ID.

        Returns
        -------
        pd.DataFrame
            A table of the hunting queries.

        """
        # If res_id isn't provided try and get them from config
        res_id = res_id or self._get_default_workspace()
        if not res_id:
            res_id = self._build_res_id(sub_id, res_grp, ws_name)

<<<<<<< HEAD
        url = _build_paths(res_id, self.base_url)
=======
        url = self._build_paths(res_id, self.base_url)
>>>>>>> 6ce41954
        saved_searches_url = url + _PATH_MAPPING["ss_path"]
        params = {"api-version": "2017-04-26-preview"}

        response = requests.get(
            saved_searches_url, headers=_get_api_headers(self.token), params=params
        )
        if response.status_code == 200:
            queries_df = _azs_api_result_to_df(response)
        else:
            raise CloudError(response=response)

        return queries_df[queries_df["properties.Category"] == "Hunting Queries"]

    def get_alert_rules(
        self,
        res_id: str = None,
        sub_id: str = None,
        res_grp: str = None,
        ws_name: str = None,
    ) -> pd.DataFrame:
        """
        Return all Azure Sentinel alert rules for a workspace.

        Parameters
        ----------
        res_id : str, optional
            Resource ID of the workspace, if not provided details from config file will be used.
        sub_id : str, optional
            Sub ID of the workspace, to be used if not providing Resource ID.
        res_grp : str, optional
            Resource Group name of the workspace, to be used if not providing Resource ID.
        ws_name : str, optional
            Workspace name of the workspace, to be used if not providing Resource ID.

        Returns
        -------
        pd.DataFrame
            A table of the workspace's alert rules.

        """
        res_id = res_id or self._get_default_workspace()
        if not res_id:
            res_id = self._build_res_id(sub_id, res_grp, ws_name)

<<<<<<< HEAD
        url = _build_paths(res_id, self.base_url)
=======
        url = self._build_paths(res_id, self.base_url)
>>>>>>> 6ce41954
        alert_rules_url = url + _PATH_MAPPING["alert_rules"]
        params = {"api-version": "2020-01-01"}

        response = requests.get(
            alert_rules_url, headers=_get_api_headers(self.token), params=params
        )
        if response.status_code == 200:
            alerts_df = _azs_api_result_to_df(response)
        else:
            raise CloudError(response=response)

        return alerts_df

    def get_bookmarks(
        self,
        res_id: str = None,
        sub_id: str = None,
        res_grp: str = None,
        ws_name: str = None,
    ) -> pd.DataFrame:
        """
        Return a list of Bookmarks from a Sentinel workspace.

        Parameters
        ----------
        res_id : str, optional
            Resource ID of the workspace, if not provided details from config file will be used.
        sub_id : str, optional
            Sub ID of the workspace, to be used if not providing Resource ID.
        res_grp : str, optional
            Resource Group name of the workspace, to be used if not providing Resource ID.
        ws_name : str, optional
            Workspace name of the workspace, to be used if not providing Resource ID.

        Returns
        -------
        pd.DataFrame
            A set of bookmarks.

        Raises
        ------
        CloudError
            If bookmark collection fails.

        """
        res_id = res_id or self._get_default_workspace()
        if not res_id:
            res_id = self._build_res_id(sub_id, res_grp, ws_name)

<<<<<<< HEAD
        url = _build_paths(res_id, self.base_url)
=======
        url = self._build_paths(res_id, self.base_url)
>>>>>>> 6ce41954
        bookmarks_url = url + _PATH_MAPPING["bookmarks"]
        params = {"api-version": "2020-01-01"}

        response = requests.get(
            bookmarks_url, headers=_get_api_headers(self.token), params=params
        )
        if response.status_code == 200:
            bookmarks_df = _azs_api_result_to_df(response)
        else:
            raise CloudError(response=response)

        return bookmarks_df

    def get_incidents(
        self,
        res_id: str = None,
        sub_id: str = None,
        res_grp: str = None,
        ws_name: str = None,
    ) -> pd.DataFrame:
        """
        Get a list of incident for a Sentinel workspace.

        Parameters
        ----------
        res_id : str, optional
            Resource ID of the workspace, if not provided details from config file will be used.
        sub_id : str, optional
            Sub ID of the workspace, to be used if not providing Resource ID.
        res_grp : str, optional
            Resource Group name of the workspace, to be used if not providing Resource ID.
        ws_name : str, optional
            Workspace name of the workspace, to be used if not providing Resource ID.

        Returns
        -------
        pd.DataFrame
            A table of incidents.

        Raises
        ------
        CloudError
            If incidents could not be retrieved.

        """
        res_id = res_id or self._get_default_workspace()
        if not res_id:
            res_id = self._build_res_id(sub_id, res_grp, ws_name)

<<<<<<< HEAD
        url = _build_paths(res_id, self.base_url)
=======
        url = self._build_paths(res_id, self.base_url)
>>>>>>> 6ce41954
        incidents_url = url + _PATH_MAPPING["incidents"]
        params = {"api-version": "2020-01-01"}
        response = requests.get(
            incidents_url, headers=_get_api_headers(self.token), params=params
        )
        if response.status_code == 200:
            incidents_df = _azs_api_result_to_df(response)
        else:
            raise CloudError(response=response)

        return incidents_df

    def get_incident(  # pylint: disable=too-many-locals
        self,
        incident_id: str,
        res_id: str = None,
        sub_id: str = None,
        res_grp: str = None,
        ws_name: str = None,
        entities: bool = False,
<<<<<<< HEAD
        alerts: bool = False,
=======
>>>>>>> 6ce41954
    ) -> pd.DataFrame:
        """
        Get details on a specific incident.

        Parameters
        ----------
        incident_id : str
            Incident ID GUID.
        res_id : str, optional
            Resource ID of the workspace, if not provided details from config file will be used.
        sub_id : str, optional
            Sub ID of the workspace, to be used if not providing Resource ID.
        res_grp : str, optional
            Resource Group name of the workspace, to be used if not providing Resource ID.
        ws_name : str, optional
            Workspace name of the workspace, to be used if not providing Resource ID.
        entities : bool, optional
            If True, include all entities in the response. Default is False.
<<<<<<< HEAD
        alerts : bool, optional
            If True, include all alerts in the response. Default is False.
=======
>>>>>>> 6ce41954

        Returns
        -------
        pd.DataFrame
            Table containing incident details.

        Raises
        ------
        CloudError
            If incident could not be retrieved.

        """
        res_id = res_id or self._get_default_workspace()
        if not res_id:
            res_id = self._build_res_id(sub_id, res_grp, ws_name)

<<<<<<< HEAD
        url = _build_paths(res_id, self.base_url)
=======
        url = self._build_paths(res_id, self.base_url)
>>>>>>> 6ce41954
        incidents_url = url + _PATH_MAPPING["incidents"]
        incident_url = incidents_url + f"/{incident_id}"
        params = {"api-version": "2020-01-01"}
        response = requests.get(
            incident_url, headers=_get_api_headers(self.token), params=params
        )
        if response.status_code == 200:
            incident_df = _azs_api_result_to_df(response)
        else:
            raise CloudError(response=response)

        if entities:
            entities_url = incident_url + "/entities"
            ent_parameters = {"api-version": "2019-01-01-preview"}
            ents = requests.post(
                entities_url,
                headers=_get_api_headers(self.token),
                params=ent_parameters,
            )
            if ents.status_code == 200:
                unique_entities = [
                    (ent["kind"], ent["properties"]) for ent in ents.json()["entities"]
                ]
                incident_df["Entities"] = [unique_entities]

<<<<<<< HEAD
        if alerts:
            alerts_url = incident_url + "/alerts"
            alerts_parameters = {"api-version": "2021-04-01"}
            alerts_resp = requests.post(
                alerts_url,
                headers=_get_api_headers(self.token),
                params=alerts_parameters,
            )
            if alerts_resp.status_code == 200:
                for alrts in alerts_resp.json()["value"]:
                    unique_alerts = [
                        (
                            alrts["properties"]["systemAlertId"],
                            alrts["properties"]["alertDisplayName"],
                        )
                        for alrts in alerts_resp.json()["value"]
                    ]
                    incident_df["Alerts"] = [unique_alerts]

=======
>>>>>>> 6ce41954
        return incident_df

    def update_incident(
        self,
        incident_id: str,
        update_items: dict,
        res_id: str = None,
        sub_id: str = None,
        res_grp: str = None,
        ws_name: str = None,
    ):
        """
        Update properties of an incident.

        Parameters
        ----------
        incident_id : str
            Incident ID GUID.
        update_items : dict
            Dictionary of properties to update and their values.
            Ref: https://docs.microsoft.com/en-us/rest/api/securityinsights/incidents/createorupdate
        res_id : str, optional
            Resource ID of the workspace, if not provided details from config file will be used.
        sub_id : str, optional
            Sub ID of the workspace, to be used if not providing Resource ID.
        res_grp : str, optional
            Resource Group name of the workspace, to be used if not providing Resource ID.
        ws_name : str, optional
            Workspace name of the workspace, to be used if not providing Resource ID.

        Raises
        ------
        CloudError
            If incident could not be updated.

        """
        res_id = res_id or self._get_default_workspace()
        if not res_id:
            res_id = self._build_res_id(sub_id, res_grp, ws_name)

        incident_dets = self.get_incident(incident_id=incident_id, res_id=res_id)
<<<<<<< HEAD
        url = _build_paths(res_id, self.base_url)
=======
        url = self._build_paths(res_id, self.base_url)
>>>>>>> 6ce41954
        incidents_url = url + _PATH_MAPPING["incidents"]
        incident_url = incidents_url + f"/{incident_id}"
        params = {"api-version": "2020-01-01"}
        if "title" not in update_items.keys():
            update_items.update({"title": incident_dets.iloc[0]["properties.title"]})
        if "status" not in update_items.keys():
            update_items.update({"status": incident_dets.iloc[0]["properties.status"]})
        data = _build_data(update_items, etag=incident_dets.iloc[0]["etag"])
        response = requests.put(
            incident_url,
            headers=_get_api_headers(self.token),
            params=params,
            data=str(data),
        )
        if response.status_code == 200:
            print("Incident updated.")
        else:
            raise CloudError(response=response)

    def post_comment(
        self,
        incident_id: str,
        comment: str,
        res_id: str = None,
        sub_id: str = None,
        res_grp: str = None,
        ws_name: str = None,
    ):
        """
        Write a comment for an incident.

        Parameters
        ----------
        incident_id : str
            Incident ID GUID.
        comment : str
            Comment message to post.
        res_id : str, optional
            Resource ID of the workspace, if not provided details from config file will be used.
        sub_id : str, optional
            Sub ID of the workspace, to be used if not providing Resource ID.
        res_grp : str, optional
            Resource Group name of the workspace, to be used if not providing Resource ID.
        ws_name : str, optional
            Workspace name of the workspace, to be used if not providing Resource ID.

        Raises
        ------
        CloudError
            If message could not be posted.

        """
        res_id = res_id or self._get_default_workspace()
        if not res_id:
            res_id = self._build_res_id(sub_id, res_grp, ws_name)

<<<<<<< HEAD
        url = _build_paths(res_id, self.base_url)
=======
        url = self._build_paths(res_id, self.base_url)
>>>>>>> 6ce41954
        incident_url = url + _PATH_MAPPING["incidents"]
        comment_url = incident_url + f"/{incident_id}/comments/{str(uuid4())}"
        params = {"api-version": "2020-01-01"}
        data = _build_data({"message": comment})
        response = requests.put(
            comment_url,
            headers=_get_api_headers(self.token),
            params=params,
            data=str(data),
        )
        if response.status_code == 201:
            print("Comment posted.")
        else:
            raise CloudError(response=response)

    def _check_config(self, items: List) -> Dict:
        """
        Get parameters from default config files.

        Parameters
        ----------
        items : List
            The items to get from the config.

        Returns
        -------
        Dict
            The config items.

        """
        config_items = {}
        if not self.config:
            self.config = WorkspaceConfig()  # type: ignore
        for item in items:
            if item in self.config:  # type: ignore
                config_items.update({item: self.config[item]})  # type: ignore
            else:
                raise MsticpyAzureConfigError(f"No {item} avaliable in config.")

        return config_items

    def _build_res_id(
        self, sub_id: str = None, res_grp: str = None, ws_name: str = None
    ) -> str:
        """
        Build a resource ID.
<<<<<<< HEAD

        Parameters
        ----------
        sub_id : str, optional
            Subscription ID to use, by default None
        res_grp : str, optional
            Resource Group name to use, by default None
        ws_name : str, optional
            Workspace name to user, by default None

        Returns
        -------
        str
            The formatted resource ID.

        """
        if not sub_id or not res_grp or not ws_name:
            config = self._check_config(
                ["subscription_id", "resource_group", "workspace_name"]
            )
            sub_id = config["subscription_id"]
            res_grp = config["resource_group"]
            ws_name = config["workspace_name"]
        res_id = f"/subscriptions/{sub_id}/resourcegroups/{res_grp}"
        return res_id + f"/providers/Microsoft.OperationalInsights/workspaces/{ws_name}"


def _build_paths(resid: str, base_url: str = None) -> str:
    """
    Build an API URL from an Azure resource ID.

    Parameters
    ----------
    resid : str
        An Azure resource ID.
    base_url : str, optional
        The base URL of the Azure cloud to connect to.
        Defaults to "https://management.azure.com/"

    Returns
    -------
    str
        A URI to that resource.

    """
    if not base_url:
        base_url = _BASE_URL
    res_info = {
        "subscription_id": resid.split("/")[2],
        "resource_group": resid.split("/")[4],
        "workspace_name": resid.split("/")[-1],
    }

    url_part1 = f"{base_url}/subscriptions/{res_info['subscription_id']}"
    url_part2 = f"/resourceGroups/{res_info['resource_group']}"
    url_part3 = f"/providers/Microsoft.OperationalInsights/workspaces/{res_info['workspace_name']}"
=======

        Parameters
        ----------
        sub_id : str, optional
            Subscription ID to use, by default None
        res_grp : str, optional
            Resource Group name to use, by default None
        ws_name : str, optional
            Workspace name to user, by default None

        Returns
        -------
        str
            The formatted resource ID.
>>>>>>> 6ce41954

        """
        if not sub_id or not res_grp or not ws_name:
            config = self._check_config(
                ["subscription_id", "resource_group", "workspace_name"]
            )
            sub_id = config["subscription_id"]
            res_grp = config["resource_group"]
            ws_name = config["workspace_name"]
        return "".join(
            [
                f"/subscriptions/{sub_id}/resourcegroups/{res_grp}",
                f"/providers/Microsoft.OperationalInsights/workspaces/{ws_name}",
            ]
        )

    def _build_paths(self, res_id: str, base_url: str = None) -> str:
        """
        Build an API URL from an Azure resource ID.

        Parameters
        ----------
        res_id : str
            An Azure resource ID.
        base_url : str, optional
            The base URL of the Azure cloud to connect to.
            Defaults to resource manager for configured cloud.
            If no cloud configuration, defaults to resource manager
            endpoint for public cloud.

<<<<<<< HEAD
=======
        Returns
        -------
        str
            A URI to that resource.

        """
        if not base_url:
            base_url = AzureCloudConfig(self.cloud).endpoints.resource_manager
        res_info = {
            "subscription_id": res_id.split("/")[2],
            "resource_group": res_id.split("/")[4],
            "workspace_name": res_id.split("/")[-1],
        }

        return "".join(
            [
                f"{base_url}/subscriptions/{res_info['subscription_id']}",
                f"/resourceGroups/{res_info['resource_group']}",
                "/providers/Microsoft.OperationalInsights/workspaces"
                f"/{res_info['workspace_name']}",
            ]
        )


>>>>>>> 6ce41954
def _get_token(credential: AzCredentials) -> str:
    """
    Extract token from a azure.identity object.

    Parameters
    ----------
    credential : AzCredentials
        Azure OAuth credentials.

    Returns
    -------
    str
        A token to be used in API calls.

    """
<<<<<<< HEAD
    token = credential.modern.get_token("https://management.azure.com/.default")
=======
    token = credential.modern.get_token(AzureCloudConfig().token_uri)
>>>>>>> 6ce41954
    return token.token


def _get_api_headers(token: str) -> Dict:
    """
    Return authorization header with current token.

    Parameters
    ----------
    token : str
<<<<<<< HEAD
        Auzre auth token.
=======
        Azure auth token.
>>>>>>> 6ce41954

    Returns
    -------
    Dict
        A dictionary of headers to be used in API calls.

    """
    return {
        "Authorization": f"Bearer {token}",
        "Content-Type": "application/json",
    }


def _azs_api_result_to_df(response: requests.Response) -> pd.DataFrame:
    """
    Convert API response to a Pandas dataframe.

    Parameters
    ----------
    response : requests.Response
        A response object from an Azure REST API call.

    Returns
    -------
    pd.DataFrame
        The API response as a Pandas dataframe.

    Raises
    ------
    ValueError
        If the response is not valid JSON.

    """
    j_resp = response.json()
    if response.status_code != 200 or not j_resp:
        raise ValueError("No valid JSON result in response")
    if "value" in j_resp:
        j_resp = j_resp["value"]
    return pd.json_normalize(j_resp)


def _build_data(items: dict, **kwargs) -> dict:
    """
    Build request data body from items.

    Parameters
    ----------
    items : dict
        A set pf items to be formated in the request body.

    Returns
    -------
    dict
        The request body formatted for the API.

    """
    data_body = {"properties": {}}  # type: Dict[str, Dict[str, str]]
    for key, _ in items.items():
        if key in ["severity", "status", "title", "message"]:
            data_body["properties"].update({key: items[key]})  # type:ignore
        else:
            data_body.update({key: items[key]})

    if "etag" in kwargs:
        data_body.update({"etag": kwargs.get("etag")})  # type:ignore

    return data_body<|MERGE_RESOLUTION|>--- conflicted
+++ resolved
@@ -12,11 +12,7 @@
 from azure.common.exceptions import CloudError
 
 from .azure_data import AzureData
-<<<<<<< HEAD
-from ..common.azure_auth_core import AzCredentials
-=======
 from ..common.azure_auth_core import AzCredentials, AzureCloudConfig
->>>>>>> 6ce41954
 from ..common.exceptions import MsticpyAzureConfigError
 from ..common.wsconfig import WorkspaceConfig
 
@@ -34,25 +30,13 @@
 class AzureSentinel(AzureData):
     """Class for returning key Azure Sentinel elements."""
 
-<<<<<<< HEAD
-    def __init__(self, connect: bool = False):
-=======
     def __init__(self, connect: bool = False, cloud: Optional[str] = None):
->>>>>>> 6ce41954
         """
         Initialize connector for Azure APIs.
 
         Parameters
         ----------
         connect : bool, optional
-<<<<<<< HEAD
-            Set true if you want to connect to API on initalization, by default False
-
-        """
-        super().__init__()
-        self.config = None
-        self.base_url = self.endpoints.resource_manager
-=======
             Set true if you want to connect to API on initialization, by default False
         cloud : str, optional
             Specify cloud to use, overriding any configuration value.
@@ -65,7 +49,6 @@
         self.base_url = self.endpoints.resource_manager
         self.default_subscription: Optional[str] = None
         self.default_workspace: Optional[Tuple[str, str]] = None
->>>>>>> 6ce41954
 
     def connect(self, auth_methods: List = None, silent: bool = False, **kwargs):
         """
@@ -74,11 +57,7 @@
         Parameters
         ----------
         auth_methods : List, optional
-<<<<<<< HEAD
-            list of prefered authentication methods to use, by default None
-=======
             list of preferred authentication methods to use, by default None
->>>>>>> 6ce41954
         silent : bool, optional
             Set true to prevent output during auth process, by default False
 
@@ -213,11 +192,7 @@
         if not res_id:
             res_id = self._build_res_id(sub_id, res_grp, ws_name)
 
-<<<<<<< HEAD
-        url = _build_paths(res_id, self.base_url)
-=======
         url = self._build_paths(res_id, self.base_url)
->>>>>>> 6ce41954
         saved_searches_url = url + _PATH_MAPPING["ss_path"]
         params = {"api-version": "2017-04-26-preview"}
 
@@ -262,11 +237,7 @@
         if not res_id:
             res_id = self._build_res_id(sub_id, res_grp, ws_name)
 
-<<<<<<< HEAD
-        url = _build_paths(res_id, self.base_url)
-=======
         url = self._build_paths(res_id, self.base_url)
->>>>>>> 6ce41954
         alert_rules_url = url + _PATH_MAPPING["alert_rules"]
         params = {"api-version": "2020-01-01"}
 
@@ -316,11 +287,7 @@
         if not res_id:
             res_id = self._build_res_id(sub_id, res_grp, ws_name)
 
-<<<<<<< HEAD
-        url = _build_paths(res_id, self.base_url)
-=======
         url = self._build_paths(res_id, self.base_url)
->>>>>>> 6ce41954
         bookmarks_url = url + _PATH_MAPPING["bookmarks"]
         params = {"api-version": "2020-01-01"}
 
@@ -370,11 +337,7 @@
         if not res_id:
             res_id = self._build_res_id(sub_id, res_grp, ws_name)
 
-<<<<<<< HEAD
-        url = _build_paths(res_id, self.base_url)
-=======
         url = self._build_paths(res_id, self.base_url)
->>>>>>> 6ce41954
         incidents_url = url + _PATH_MAPPING["incidents"]
         params = {"api-version": "2020-01-01"}
         response = requests.get(
@@ -395,10 +358,7 @@
         res_grp: str = None,
         ws_name: str = None,
         entities: bool = False,
-<<<<<<< HEAD
         alerts: bool = False,
-=======
->>>>>>> 6ce41954
     ) -> pd.DataFrame:
         """
         Get details on a specific incident.
@@ -417,11 +377,8 @@
             Workspace name of the workspace, to be used if not providing Resource ID.
         entities : bool, optional
             If True, include all entities in the response. Default is False.
-<<<<<<< HEAD
         alerts : bool, optional
             If True, include all alerts in the response. Default is False.
-=======
->>>>>>> 6ce41954
 
         Returns
         -------
@@ -438,11 +395,7 @@
         if not res_id:
             res_id = self._build_res_id(sub_id, res_grp, ws_name)
 
-<<<<<<< HEAD
-        url = _build_paths(res_id, self.base_url)
-=======
         url = self._build_paths(res_id, self.base_url)
->>>>>>> 6ce41954
         incidents_url = url + _PATH_MAPPING["incidents"]
         incident_url = incidents_url + f"/{incident_id}"
         params = {"api-version": "2020-01-01"}
@@ -468,7 +421,6 @@
                 ]
                 incident_df["Entities"] = [unique_entities]
 
-<<<<<<< HEAD
         if alerts:
             alerts_url = incident_url + "/alerts"
             alerts_parameters = {"api-version": "2021-04-01"}
@@ -488,8 +440,6 @@
                     ]
                     incident_df["Alerts"] = [unique_alerts]
 
-=======
->>>>>>> 6ce41954
         return incident_df
 
     def update_incident(
@@ -531,11 +481,7 @@
             res_id = self._build_res_id(sub_id, res_grp, ws_name)
 
         incident_dets = self.get_incident(incident_id=incident_id, res_id=res_id)
-<<<<<<< HEAD
-        url = _build_paths(res_id, self.base_url)
-=======
         url = self._build_paths(res_id, self.base_url)
->>>>>>> 6ce41954
         incidents_url = url + _PATH_MAPPING["incidents"]
         incident_url = incidents_url + f"/{incident_id}"
         params = {"api-version": "2020-01-01"}
@@ -592,11 +538,7 @@
         if not res_id:
             res_id = self._build_res_id(sub_id, res_grp, ws_name)
 
-<<<<<<< HEAD
-        url = _build_paths(res_id, self.base_url)
-=======
         url = self._build_paths(res_id, self.base_url)
->>>>>>> 6ce41954
         incident_url = url + _PATH_MAPPING["incidents"]
         comment_url = incident_url + f"/{incident_id}/comments/{str(uuid4())}"
         params = {"api-version": "2020-01-01"}
@@ -643,7 +585,6 @@
     ) -> str:
         """
         Build a resource ID.
-<<<<<<< HEAD
 
         Parameters
         ----------
@@ -671,67 +612,6 @@
         return res_id + f"/providers/Microsoft.OperationalInsights/workspaces/{ws_name}"
 
 
-def _build_paths(resid: str, base_url: str = None) -> str:
-    """
-    Build an API URL from an Azure resource ID.
-
-    Parameters
-    ----------
-    resid : str
-        An Azure resource ID.
-    base_url : str, optional
-        The base URL of the Azure cloud to connect to.
-        Defaults to "https://management.azure.com/"
-
-    Returns
-    -------
-    str
-        A URI to that resource.
-
-    """
-    if not base_url:
-        base_url = _BASE_URL
-    res_info = {
-        "subscription_id": resid.split("/")[2],
-        "resource_group": resid.split("/")[4],
-        "workspace_name": resid.split("/")[-1],
-    }
-
-    url_part1 = f"{base_url}/subscriptions/{res_info['subscription_id']}"
-    url_part2 = f"/resourceGroups/{res_info['resource_group']}"
-    url_part3 = f"/providers/Microsoft.OperationalInsights/workspaces/{res_info['workspace_name']}"
-=======
-
-        Parameters
-        ----------
-        sub_id : str, optional
-            Subscription ID to use, by default None
-        res_grp : str, optional
-            Resource Group name to use, by default None
-        ws_name : str, optional
-            Workspace name to user, by default None
-
-        Returns
-        -------
-        str
-            The formatted resource ID.
->>>>>>> 6ce41954
-
-        """
-        if not sub_id or not res_grp or not ws_name:
-            config = self._check_config(
-                ["subscription_id", "resource_group", "workspace_name"]
-            )
-            sub_id = config["subscription_id"]
-            res_grp = config["resource_group"]
-            ws_name = config["workspace_name"]
-        return "".join(
-            [
-                f"/subscriptions/{sub_id}/resourcegroups/{res_grp}",
-                f"/providers/Microsoft.OperationalInsights/workspaces/{ws_name}",
-            ]
-        )
-
     def _build_paths(self, res_id: str, base_url: str = None) -> str:
         """
         Build an API URL from an Azure resource ID.
@@ -746,8 +626,6 @@
             If no cloud configuration, defaults to resource manager
             endpoint for public cloud.
 
-<<<<<<< HEAD
-=======
         Returns
         -------
         str
@@ -772,7 +650,6 @@
         )
 
 
->>>>>>> 6ce41954
 def _get_token(credential: AzCredentials) -> str:
     """
     Extract token from a azure.identity object.
@@ -788,11 +665,7 @@
         A token to be used in API calls.
 
     """
-<<<<<<< HEAD
-    token = credential.modern.get_token("https://management.azure.com/.default")
-=======
     token = credential.modern.get_token(AzureCloudConfig().token_uri)
->>>>>>> 6ce41954
     return token.token
 
 
@@ -803,11 +676,7 @@
     Parameters
     ----------
     token : str
-<<<<<<< HEAD
-        Auzre auth token.
-=======
         Azure auth token.
->>>>>>> 6ce41954
 
     Returns
     -------
