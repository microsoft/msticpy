--- conflicted
+++ resolved
@@ -221,9 +221,6 @@
             new_source = QuerySource(source_name, source, defaults, metadata)
             self.add_data_source(new_source)
 
-<<<<<<< HEAD
-    # pylint: disable=too-many-locals
-=======
     def apply_query_filter(self, query_filter: Callable[[QuerySource], bool]):
         """
         Apply a filter to the query sources.
@@ -238,7 +235,7 @@
         for source in self._all_sources:
             source.show = query_filter(source)
 
->>>>>>> b2487970
+    # pylint: disable=too-many-locals
     @classmethod  # noqa: MC0001
     def import_files(  # noqa: MC0001
         cls,
