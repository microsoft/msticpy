# -------------------------------------------------------------------------
# Copyright (c) Microsoft Corporation. All rights reserved.
# Licensed under the MIT License. See License.txt in the project root for
# license information.
# --------------------------------------------------------------------------
"""Query Provider additional connection methods."""
import asyncio
import logging
from abc import abstractmethod
from concurrent.futures import ThreadPoolExecutor
from datetime import datetime
from functools import partial
from itertools import tee
from typing import Any, Dict, List, Optional, Protocol, Tuple, Union

import nest_asyncio
import pandas as pd
from tqdm.auto import tqdm

from ..._version import VERSION
from ...common.exceptions import MsticpyDataQueryError
from ...common.utility.ipython import is_ipython
from ..drivers.driver_base import DriverBase, DriverProps
from .query_source import QuerySource

__version__ = VERSION
__author__ = "Ian Hellen"

logger = logging.getLogger(__name__)


# pylint: disable=too-few-public-methods, unnecessary-ellipsis
class QueryProviderProtocol(Protocol):
    """Protocol for required properties of QueryProvider class."""

    driver_class: Any
    _driver_kwargs: Dict[str, Any]
    _additional_connections: Dict[str, Any]
    _query_provider: DriverBase

    # fmt: off
    @staticmethod
    @abstractmethod
    def _get_query_options(
        params: Dict[str, Any], kwargs: Dict[str, Any]
    ) -> Dict[str, Any]:
        """Return any kwargs not already in params."""


# pylint: disable=super-init-not-called
class QueryProviderConnectionsMixin(QueryProviderProtocol):
    """Mixin additional connection handling QueryProvider class."""

    def add_connection(
        self,
        connection_str: Optional[str] = None,
        alias: Optional[str] = None,
        **kwargs,
    ):
        """
        Add an additional connection for the query provider.

        Parameters
        ----------
        connection_str : Optional[str], optional
            Connection string for the provider, by default None
        alias : Optional[str], optional
            Alias to use for the connection, by default None

        Other Parameters
        ----------------
        kwargs : Dict[str, Any]
            Other connection parameters passed to the driver.

        Notes
        -----
        Some drivers may accept types other than strings for the
        `connection_str` parameter.

        """
        # create a new instance of the driver class
        new_driver = self.driver_class(**(self._driver_kwargs))
        # connect
        new_driver.connect(connection_str=connection_str, **kwargs)
        # add to collection
        driver_key = alias or str(len(self._additional_connections))
        self._additional_connections[driver_key] = new_driver

    def list_connections(self) -> List[str]:
        """
        Return a list of current connections.

        Returns
        -------
        List[str]
            The alias and connection string for each connection.

        """
        add_connections = [
            f"{alias}: {driver.current_connection}"
            for alias, driver in self._additional_connections.items()
        ]
        return [f"Default: {self._query_provider.current_connection}", *add_connections]

    # pylint: disable=too-many-locals
    def _exec_additional_connections(self, query, **kwargs) -> pd.DataFrame:
        """
        Return results of query run query against additional connections.

        Parameters
        ----------
        query : str
            The query to execute.
        progress: bool, optional
            Show progress bar, by default True
        retry_on_error: bool, optional
            Retry failed queries, by default False
        **kwargs : Dict[str, Any]
            Additional keyword arguments to pass to the query method.

        Returns
        -------
        pd.DataFrame
            The concatenated results of the query executed against all connections.

        Notes
        -----
        This method executes the specified query against all additional connections
        added to the query provider.
        If the driver supports threading or async execution, the per-connection
        queries are executed asynchronously.
        Otherwise, the queries are executed sequentially.

        """
        progress = kwargs.pop("progress", True)
        retry = kwargs.pop("retry_on_error", False)
        # Add the initial connection
        query_tasks = {
            self._query_provider.current_connection
            or "0": partial(
                self._query_provider.query,
                query,
                **kwargs,
            )
        }
        # add the additional connections
        query_tasks.update(
            {
                name: partial(connection.query, query, **kwargs)
                for name, connection in self._additional_connections.items()
            }
        )

        logger.info("Running queries for %s connections.", len(query_tasks))
        # Run the queries threaded if supported
        if self._query_provider.get_driver_property(DriverProps.SUPPORTS_THREADING):
            logger.info("Running threaded queries.")
            event_loop = _get_event_loop()
            max_workers: int = self._query_provider.get_driver_property(
                DriverProps.MAX_PARALLEL
            )
            return event_loop.run_until_complete(
                self._exec_queries_threaded(
                    query_tasks,
                    progress,
                    retry,
                    max_workers,
                )
            )

        # standard synchronous execution
        print(f"Running query for {len(self._additional_connections)} connections.")
        return self._exec_synchronous_queries(progress, query_tasks)

    def _exec_split_query(
        self,
        split_by: str,
        query_source: QuerySource,
        query_params: Dict[str, Any],
        **kwargs,
    ) -> Union[pd.DataFrame, str, None]:
        """
        Execute a query that is split into multiple queries.

        Parameters
        ----------
        split_by : str
            The time interval to split the query by.
        query_source : QuerySource
            The query to execute.
        query_params : Dict[str, Any]
            The parameters to pass to the query.

        Other Parameters
        ----------------
        debug: bool, optional
            Return queries to be executed rather than execute them, by default False
        progress: bool, optional
            Show progress bar, by default True
        retry_on_error: bool, optional
            Retry failed queries, by default False
        **kwargs : Dict[str, Any]
            Additional keyword arguments to pass to the query method.

        Returns
        -------
        pd.DataFrame
            The concatenated results of the query executed against all connections.

        Notes
        -----
        This method executes the time-chunks of the split query.
        If the driver supports threading or async execution, the sub-queries are
        executed asynchronously. Otherwise, the queries are executed sequentially.

        """
        start = query_params.pop("start", None)
        end = query_params.pop("end", None)
        progress = kwargs.pop("progress", True)
        retry = kwargs.pop("retry_on_error", False)
        debug = kwargs.pop("debug", False)
        if not (start or end):
            print("Cannot split a query with no 'start' and 'end' parameters")
            return None

        split_queries = self._create_split_queries(
            query_source=query_source,
            query_params=query_params,
            start=start,
            end=end,
            split_by=split_by,
        )
        if debug:
            return "\n\n".join(
                f"{start}-{end}\n{query}"
                for (start, end), query in split_queries.items()
            )

        query_tasks = self._create_split_query_tasks(
            query_source, query_params, split_queries, **kwargs
        )
        # Run the queries threaded if supported
        if self._query_provider.get_driver_property(DriverProps.SUPPORTS_THREADING):
            logger.info("Running threaded queries.")
            event_loop = _get_event_loop()
            max_workers: int = self._query_provider.get_driver_property(
                DriverProps.MAX_PARALLEL
            )
            return event_loop.run_until_complete(
                self._exec_queries_threaded(
                    query_tasks,
                    progress,
                    retry,
                    max_workers,
                )
            )

        # or revert to standard synchronous execution
        return self._exec_synchronous_queries(progress, query_tasks)

    def _create_split_query_tasks(
        self,
        query_source: QuerySource,
        query_params: Dict[str, Any],
        split_queries,
        **kwargs,
    ) -> Dict[str, partial]:
        """Return dictionary of partials to execute queries."""
        # Retrieve any query options passed (other than query params)
        query_options = self._get_query_options(query_params, kwargs)
        logger.info("query_options: %s", query_options)
        logger.info("kwargs: %s", kwargs)
        if "time_span" in query_options:
            del query_options["time_span"]
        return {
            f"{start}-{end}": partial(
                self.exec_query,
                query=query_str,
                query_source=query_source,
                time_span={"start": start, "end": end},
                **query_options,
            )
            for (start, end), query_str in split_queries.items()
        }

    @staticmethod
    def _exec_synchronous_queries(
        progress: bool, query_tasks: Dict[str, Any]
    ) -> pd.DataFrame:
        logger.info("Running queries sequentially.")
        results: List[pd.DataFrame] = []
        if progress:
            query_iter = tqdm(query_tasks.items(), unit="sub-queries", desc="Running")
        else:
            query_iter = query_tasks.items()
        for con_name, query_task in query_iter:
            try:
                results.append(query_task())
            except MsticpyDataQueryError:
                print(f"Query {con_name} failed.")
        if results:
            return pd.concat(results)

        logger.warning("All queries failed.")
        return pd.DataFrame()

    def _create_split_queries(
        self,
        query_source: QuerySource,
        query_params: Dict[str, Any],
        start: datetime,
        end: datetime,
        split_by: str,
    ) -> Dict[Tuple[datetime, datetime], str]:
        """Return separate queries for split time ranges."""
        try:
            if split_by.strip().endswith("H"):
                split_by = split_by.replace("H", "h")
            split_delta = pd.Timedelta(split_by)
        except ValueError:
            split_delta = pd.Timedelta("1D")
        logger.info("Using split delta %s", split_delta)

        ranges = _calc_split_ranges(start, end, split_delta)

        split_queries = {
            (q_start, q_end): query_source.create_query(
                formatters=self._query_provider.formatters,
                start=q_start,
                end=q_end,
                **query_params,
            )
            for q_start, q_end in ranges
        }
        logger.info("Split query into %s chunks", len(split_queries))
        return split_queries

    @staticmethod
    async def _exec_queries_threaded(
        query_tasks: Dict[str, partial],
        progress: bool = True,
        retry: bool = False,
        max_workers: int = 4,
    ) -> pd.DataFrame:
        """Return results of multiple queries run as threaded tasks."""
        logger.info("Running threaded queries for %d connections.", len(query_tasks))

        event_loop = _get_event_loop()

        with ThreadPoolExecutor(max_workers=max_workers) as executor:
            # add the additional connections
            thread_tasks = {
                query_id: event_loop.run_in_executor(executor, query_func)
                for query_id, query_func in query_tasks.items()
            }
            results: List[pd.DataFrame] = []
            failed_tasks_ids: list[str] = []
            if progress:
                task_iter = tqdm(
                    asyncio.as_completed(thread_tasks.values()),
                    unit="sub-queries",
                    desc="Running",
                )
            else:
                task_iter = asyncio.as_completed(thread_tasks.values())
            ids_and_tasks = dict(zip(thread_tasks, task_iter))
            for query_id, thread_task in ids_and_tasks.items():
                try:
                    result = await thread_task
                    logger.info("Query task '%s' completed successfully.", query_id)
                    results.append(result)
                except Exception:  # pylint: disable=broad-exception-caught
                    logger.warning(
                        "Query task '%s' failed with exception",
                        query_id,
                    )
                    # Reusing thread task would result in:
                    # RuntimeError: cannot reuse already awaited coroutine
                    # A new task should be queued
                    failed_tasks_ids.append(query_id)

        # Sort the results by the order of the tasks
        results = [result for _, result in sorted(zip(thread_tasks, results))]

        if retry and failed_tasks_ids:
            failed_results: pd.DataFrame = (
                await QueryProviderConnectionsMixin._exec_queries_threaded(
                    {
                        failed_tasks_id: query_tasks[failed_tasks_id]
                        for failed_tasks_id in failed_tasks_ids
                    },
                    progress=progress,
                    retry=False,
                    max_workers=max_workers,
                )
            )
            if not failed_results.empty:
                results.append(failed_results)
        if results:
            return pd.concat(results, ignore_index=True)

        logger.warning("All queries failed.")
        return pd.DataFrame()


def _get_event_loop() -> asyncio.AbstractEventLoop:
    """Return the current event loop, or create a new one."""
    try:
        if is_ipython():
            nest_asyncio.apply()
        loop = asyncio.get_running_loop()
    except RuntimeError:
        loop = asyncio.new_event_loop()
        asyncio.set_event_loop(loop)
    return loop


def _calc_split_ranges(start: datetime, end: datetime, split_delta: pd.Timedelta):
    """Return a list of time ranges split by `split_delta`."""
    # Use pandas date_range and split the result into 2 iterables
    s_ranges, e_ranges = tee(pd.date_range(start, end, freq=split_delta))
    next(e_ranges, None)  # skip to the next item in the 2nd iterable
    # Zip them together to get a list of (start, end) tuples of ranges
    # Note: we subtract 1 nanosecond from the 'end' value of each range so
    # to avoid getting duplicated records at the boundaries of the ranges.
    # Some providers don't have nanosecond granularity so we might
    # get duplicates in these cases
    ranges = [
        (s_time, e_time - pd.Timedelta("1ns"))
        for s_time, e_time in zip(s_ranges, e_ranges)
    ]

    # Since the generated time ranges are based on deltas from 'start'
    # we need to adjust the end time on the final range.
    # If the difference between the calculated last range end and
    # the query 'end' that the user requested is small (< 0.1% of a delta),
    # we just replace the last "end" time with our query end time.
<<<<<<< HEAD
    if abs(end - ranges[-1][1]) < (split_delta / 10):
        ranges[-1] = ranges[-1][0], end
=======
    if (end - ranges[-1][1]) < (split_delta / 1000):
        ranges[-1] = ranges[-1][0], pd.Timestamp(end)
>>>>>>> 07a2f0d7
    else:
        # otherwise append a new range starting after the last range
        # in ranges and ending in 'end"
        # note - we need to add back our subtracted 1 nanosecond
<<<<<<< HEAD
        ranges.append((ranges[-1][1] + pd.Timedelta("1ns"), end))
=======
        ranges.append((ranges[-1][1] + pd.Timedelta("1ns"), pd.Timestamp(end)))
>>>>>>> 07a2f0d7

    return ranges<|MERGE_RESOLUTION|>--- conflicted
+++ resolved
@@ -435,21 +435,12 @@
     # If the difference between the calculated last range end and
     # the query 'end' that the user requested is small (< 0.1% of a delta),
     # we just replace the last "end" time with our query end time.
-<<<<<<< HEAD
-    if abs(end - ranges[-1][1]) < (split_delta / 10):
-        ranges[-1] = ranges[-1][0], end
-=======
     if (end - ranges[-1][1]) < (split_delta / 1000):
         ranges[-1] = ranges[-1][0], pd.Timestamp(end)
->>>>>>> 07a2f0d7
     else:
         # otherwise append a new range starting after the last range
         # in ranges and ending in 'end"
         # note - we need to add back our subtracted 1 nanosecond
-<<<<<<< HEAD
-        ranges.append((ranges[-1][1] + pd.Timedelta("1ns"), end))
-=======
         ranges.append((ranges[-1][1] + pd.Timedelta("1ns"), pd.Timestamp(end)))
->>>>>>> 07a2f0d7
 
     return ranges