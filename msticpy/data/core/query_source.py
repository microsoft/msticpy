--- conflicted
+++ resolved
@@ -16,10 +16,7 @@
 
 from ..._version import VERSION
 from ...common.utility import collapse_dicts
-<<<<<<< HEAD
-=======
 from .query_defns import Formatters
->>>>>>> 911190e3
 
 __version__ = VERSION
 __author__ = "Ian Hellen"
