# -------------------------------------------------------------------------
# Copyright (c) Microsoft Corporation. All rights reserved.
# Licensed under the MIT License. See License.txt in the project root for
# license information.
# --------------------------------------------------------------------------
"""Splunk Uploader class."""
from pathlib import Path
from typing import Any, Optional
<<<<<<< HEAD
from tqdm.notebook import tqdm
=======

>>>>>>> 3f32e008
import pandas as pd
from pandas.errors import ParserError
from tqdm.notebook import tqdm

from ..._version import VERSION
from ...common.exceptions import MsticpyConnectionError, MsticpyUserError
from ..drivers.splunk_driver import SplunkDriver
from .uploader_base import UploaderBase

__version__ = VERSION
__author__ = "Pete Bryan"


class SplunkUploader(UploaderBase):
    """Uploader class for Splunk."""

    def __init__(self, username: str, host: str, password: str, **kwargs):
        """Initialize a Splunk Uploader instance."""
        super().__init__()
        self._kwargs = kwargs
        self.workspace = host
        self.workspace_secret = password
        self.user = username
        self.driver = SplunkDriver()
        self.port = kwargs.get("port", 8089)
        self._debug = kwargs.get("debug", False)
        self._connect = kwargs.get("connect", True)
        self.connected = False
        if self._connect:
            self.connect()

    def connect(self):
        """Connect to Splunk host."""
        self.driver.connect(
            host=self.workspace,
            username=self.user,
            password=self.workspace_secret,
            port=self.port,
        )
        self.connected = True

    def _post_data(
        self,
        data: pd.DataFrame,
        index_name: str,
        table_name: Any,
        host: str = None,
        **kwargs,
    ):
        """
        Write data to the Splunk instance connected to.

        Parameters
        ----------
        data : pd.DataFrame
            Data to upload.
        index_name : str
            Name of the Splunk Index to add data to.
        table_name : str
            The sourcetype in Splunk data will be uploaded to.
        host : str, optional
            The hostname associated with the uploaded data, by default "Upload".

        """
        if not self.connected:
            raise MsticpyConnectionError(
                "Splunk host not connected, please call .connect before proceeding.",
                title="Splunk host not connected",
            )
        if not host:
            host = "Upload"
        create_idx = kwargs.get("create_index", False)
        index = self._load_index(index_name, create_idx)
        progress = tqdm(total=len(data.index), desc="Rows", position=0)
        for row in data.iterrows():
            data = row[1].to_csv()
            try:
                data.encode(encoding="latin-1")
            except UnicodeEncodeError:
                data = data.encode(encoding="utf-8")
            index.submit(data, sourcetype=table_name, host=host)
            progress.update(1)
        progress.close()
        if self._debug is True:
            print("Upload complete")

    # pylint: disable=arguments-differ
    def upload_df(  # type: ignore
        self,
        data: pd.DataFrame,
        table_name: Optional[str],
        index_name: str,
        create_index: bool = False,
        **kwargs,
    ):
        """
        Upload a Pandas DataFrame to Splunk.

        Parameters
        ----------
        data : pd.DataFrame
            Data to upload.
        table_name : str
            The sourcetype in Splunk data will be uploaded to.
        index_name : str
            Name of the Splunk Index to add data to.
        host : str, optional
            Host name to upload data with, default will be 'Upload'
        create_index : bool, optional
            Set this to true to create the index if it doesn't already exist. Default is False.

        """
        host = kwargs.get("host", None)
        if not index_name:
            raise ValueError("parameter `index_name` must be specified")
        if not isinstance(data, pd.DataFrame):
            raise MsticpyUserError(
                "Data must be in Pandas DataFrame format.",
                title="incorrect data format",
            )
        self._post_data(
            data=data,
            table_name=table_name,
            index_name=index_name,
            create_index=create_index,
            host=host,
        )

    def upload_file(  # type: ignore
        self,
        file_path: str,
        table_name: Optional[str] = None,
        delim: str = ",",
        index_name: Optional[str] = None,
        create_index: bool = False,
        **kwargs,
    ):
        """
        Upload a seperated value file to Splunk.

        Parameters
        ----------
        file_path : str
            Path to the file to upload.
        index_name : str
            Name of the Splunk Index to add data to.
        table_name : str, optional
            The sourcetype in Splunk data will be uploaded to.
            If not set the file name will be used.
        delim : str, optional
            Seperator value in file, by default ","
        host : str, optional
            Host name to upload data with, default will be 'Upload'
        create_index : bool, optional
            Set this to true to create the index if it doesn't already exist. Default is False.

        """
        host = kwargs.get("host", None)
        if not index_name:
            raise ValueError("parameter `index_name` must be specified")
        path = Path(file_path)
        try:
            data = pd.read_csv(path, delimiter=delim)
        except (ParserError, UnicodeDecodeError) as parse_err:
            raise MsticpyUserError(
                "The file specified is not a seperated value file.",
                "Incorrect file type.",
            ) from parse_err

        if not table_name:
            table_name = path.stem
        self._post_data(
            data=data,
            table_name=table_name,
            index_name=index_name,
            host=host,
            create_index=create_index,
        )

    def upload_folder(  # type: ignore
        self,
        folder_path: str,
        table_name: Optional[str] = None,
        delim: str = ",",
        index_name: Optional[str] = None,
        create_index=False,
        **kwargs,
    ):
        """
        Upload all files in a folder to Splunk.

        Parameters
        ----------
        folder_path : str
            Path to folder to upload.
        index_name : str
            Name of the Splunk Index to add data to, if it doesn't exist it will be created.
        table_name : str, optional
            The sourcetype in Splunk data will be uploaded to.
            If not set the file name will be used.
        delim : str, optional
            Seperator value in files, by default ","
        host : str, optional
            Host name to upload data with, default will be 'Upload'
        create_index : bool, optional
            Set this to true to create the index if it doesn't already exist. Default is False.

        """
        host = kwargs.get("host", None)
        glob_pat = kwargs.get("glob", "*")
        if not index_name:
            raise ValueError("parameter `index_name` must be specified")
        input_files = Path(folder_path).glob(glob_pat)
        f_progress = tqdm(total=len(list(input_files)), desc="Files", position=0)
        for path in input_files:
            try:
                data = pd.read_csv(path, delimiter=delim)
            except (ParserError, UnicodeDecodeError) as parse_err:
                raise MsticpyUserError(
                    "The file specified is not a seperated value file.",
                    title="Incorrect file type.",
                ) from parse_err
            if not table_name:
                table_name = path.stem
            self._post_data(
                data=data,
                table_name=table_name,
                index_name=index_name,
                host=host,
                create_index=create_index,
            )
            f_progress.update(1)
            if self._debug is True:
                print(f"{str(path)} uploaded to {table_name}")
        f_progress.close()

    # pylint: enable=arguments-differ

    def _check_index(self, index_name: str):
        """Check if index exists in Splunk host."""
        service_list = [item.name for item in self.driver.service.indexes]
        if index_name in service_list:
            return True
        return False

    def _load_index(self, index_name, create: bool = True):
        """Load specified Index or create if it doesn't exist."""
        if self._check_index(index_name):
            return self.driver.service.indexes[index_name]
        if not self._check_index(index_name) and create:
            return self.driver.service.indexes.create(index_name)

        raise MsticpyConnectionError("Index not present in Splunk host.")<|MERGE_RESOLUTION|>--- conflicted
+++ resolved
@@ -6,11 +6,6 @@
 """Splunk Uploader class."""
 from pathlib import Path
 from typing import Any, Optional
-<<<<<<< HEAD
-from tqdm.notebook import tqdm
-=======
-
->>>>>>> 3f32e008
 import pandas as pd
 from pandas.errors import ParserError
 from tqdm.notebook import tqdm
