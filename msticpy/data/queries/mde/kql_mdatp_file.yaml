--- conflicted
+++ resolved
@@ -77,11 +77,8 @@
       file_hash:
         description: Hash of file
         type: str
-<<<<<<< HEAD
         aliases:
           - hash
-=======
-        aliases: hash
   list_file_events_for_filename:
     description: Lists all file events by filename
     metadata:
@@ -146,5 +143,4 @@
       device_id:
         description: The device ID of the host/device
         type: str
-        default: ""
->>>>>>> a8a2de42
+        default: ""