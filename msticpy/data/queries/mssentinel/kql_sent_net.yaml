--- conflicted
+++ resolved
@@ -252,11 +252,7 @@
         description: URL or partial URL to search for
         type: str
   host_network_connections_csl:
-<<<<<<< HEAD
-    description: List network connections to and from a host using CommonSecurityLog
-=======
     description: Returns network connections to and from a host (CommonSecurityLog)
->>>>>>> a8a2de42
     metadata:
       pivot:
         short_name: host_connections_csl
@@ -281,11 +277,7 @@
         type: str
         default: ""
   ip_network_connections_csl:
-<<<<<<< HEAD
-    description: List network connections to and from an IP address using CommonSecurityLog
-=======
     descritpion: Returns network connections to and from an IP address (CommonSecurityLog)
->>>>>>> a8a2de42
     metadata:
       pivot:
         short_name: ip_connections_csl
@@ -310,11 +302,7 @@
         type: str
         default: ""
   all_network_connections_csl:
-<<<<<<< HEAD
-    description: List network connections to and from an IP address using CommonSecurityLog
-=======
     descritpion: Returns all network connections for a time range (CommonSecurityLog)
->>>>>>> a8a2de42
     args:
       query: '
         {table}
@@ -330,11 +318,7 @@
         type: str
         default: "CommonSecurityLog"
   ips_by_host_csl:
-<<<<<<< HEAD
-    description: All IP addresses associated with a host using CommonSecurityLog
-=======
     descritpion: Returns all IP addresses associated with a host (CommonSecurityLog)
->>>>>>> a8a2de42
     metadata:
       pivot:
         short_name: ips_csl
@@ -360,11 +344,7 @@
         type: str
         default: ""
   hosts_by_ip_csl:
-<<<<<<< HEAD
-    description: All hosts associated with a IP addresses using CommonSecurityLog
-=======
     descritpion: Returns hosts associated with a IP addresses (CommonSecurityLog)
->>>>>>> a8a2de42
     metadata:
       pivot:
         short_name: hosts_csl
