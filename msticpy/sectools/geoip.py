# -------------------------------------------------------------------------
# Copyright (c) Microsoft Corporation. All rights reserved.
# Licensed under the MIT License. See License.txt in the project root for
# license information.
# --------------------------------------------------------------------------
"""
Geoip Lookup module using IPStack and Maxmind GeoLite2.

Geographic location lookup for IP addresses. This module has two classes
for different services:

-  GeoLiteLookup - Maxmind Geolite (see https://www.maxmind.com)
-  IPStackLookup - IPStack (see https://ipstack.com) Both services offer
   a free tier for non-commercial use. However, a paid tier will
   normally get you more accuracy, more detail and a higher throughput
   rate. Maxmind geolite uses a downloadable database, while IPStack is
   an online lookup (API key required).

"""
# import gzip
from json import JSONDecodeError
import math
import os
from abc import ABCMeta, abstractmethod
from collections.abc import Iterable
from datetime import datetime, timedelta
from typing import Tuple, List, Dict
from IPython import get_ipython
from IPython.display import display, HTML

import pandas as pd
import requests
import gzip
import shutil
import os
import site
from requests.exceptions import HTTPError
import glob
import geoip2.database
from datetime import datetime, timedelta


from ..nbtools.entityschema import GeoLocation, IpAddress
from ..nbtools.utility import export
from .._version import VERSION

__version__ = VERSION
__author__ = "Ian Hellen"


class GeoIpLookup(metaclass=ABCMeta):
    """
    Abstract base class for GeoIP Lookup classes.

    See Also
    --------
    IPStackLookup : IPStack GeoIP Implementation
    GeoLiteLookup : MaxMind GeoIP Implementation

    """

    @abstractmethod
    def lookup_ip(
        self,
        ip_address: str = None,
        ip_addr_list: Iterable = None,
        ip_entity: IpAddress = None,
    ) -> Tuple[List[Tuple[Dict[str, str], int]], List[IpAddress]]:
        """
        Lookup IP location abstract method.

        Parameters
        ----------
        ip_address : str, optional
            a single address to look up (the default is None)
        ip_addr_list : Iterable, optional
            a collection of addresses to lookup (the default is None)
        ip_entity : IpAddress, optional
            an IpAddress entity (the default is None) - any existing
            data in the Location property will be overwritten

        Returns
        -------
        Tuple[List[Mapping[str, str]], List[IpAddress]]
            raw geolocation results and same results as IpAddress entities with
            populated Location property.

        """

    def df_lookup_ip(self, data: pd.DataFrame, column: str) -> pd.DataFrame:
        """
        Lookup Geolocation data from a pandas Dataframe.

        Parameters
        ----------
        data : pd.DataFrame
            pandas dataframe containing IpAddress column
        column : str
            the name of the dataframe column to use as a source

        Returns
        -------
        pd.DataFrame
            Copy of original dataframe with IP Location information columns
            appended (where a location lookup was successful)

        """
        ip_list = data[column].values
        _, entities = self.lookup_ip(ip_addr_list=ip_list)

        ip_dicts = [
            ent.Location.properties().update(IpAddress=ent.Address) for ent in entities
        ]
        df_out = pd.DataFrame(data=ip_dicts)
        return data.merge(df_out, how="left", left_on=column, right_on="IpAddress")


@export
class IPStackLookup(GeoIpLookup):
    """
    IPStack GeoIP Implementation.

    See Also
    --------
    GeoIpLookup : Abstract base class
    GeoLiteLookup : MaxMind GeoIP Implementation

    """

    _IPSTACK_API = "http://api.ipstack.com/{iplist}?access_key={access_key}&output=json"

    def __init__(self, api_key: str, bulk_lookup: bool = False):
        """
        Create a new instance of IPStackLookup.

        Parameters
        ----------
        api_key : str
            API Key from IPStack - see https://ipstack.com
        bulk_lookup : bool, optional
            For Professional and above tiers allowing you to
            submit multiple IPs in a single request.
            (the default is False, which submits a single request
            per address)

        """
        self._api_key = api_key
        self.bulk_lookup = bulk_lookup

    def lookup_ip(
        self,
        ip_address: str = None,
        ip_addr_list: Iterable = None,
        ip_entity: IpAddress = None,
    ) -> Tuple[List[Tuple[Dict[str, str], int]], List[IpAddress]]:
        """
        Lookup IP location from IPStack web service.

        Parameters
        ----------
        ip_address : str, optional
            a single address to look up (the default is None)
        ip_addr_list : Iterable, optional
            a collection of addresses to lookup (the default is None)
        ip_entity : IpAddress, optional
            an IpAddress entity (the default is None) - any existing
            data in the Location property will be overwritten

        Returns
        -------
        Tuple[List[Mapping[str, str]], List[IpAddress]]
            raw geolocation results and same results as IpAddress entities with
            populated Location property.

        Raises
        ------
        ConnectionError
            Invalid status returned from http request
        PermissionError
            Service refused request (e.g. requesting batch of addresses
            on free tier API key)

        """
        if ip_address and isinstance(ip_address, str):
            ip_list = [ip_address.strip()]
        elif ip_addr_list:
            ip_list = list((ip.strip() for ip in ip_addr_list))
        elif ip_entity:
            ip_list = [ip_entity.Address]
        else:
            raise ValueError("No valid ip addresses were passed as arguments.")

        results = self._submit_request(ip_list)
        output_entities = []
        for ip_loc, status in results:
            if status == 200:
                output_entities.append(self._create_ip_entity(ip_loc, ip_entity))

        return results, output_entities

    @staticmethod
    def _create_ip_entity(ip_loc: dict, ip_entity) -> IpAddress:
        if not ip_entity:
            ip_entity = IpAddress()
            ip_entity.Address = ip_loc["ip"]
        geo_entity = GeoLocation()
        geo_entity.CountryCode = ip_loc["country_code"]

        geo_entity.CountryName = ip_loc["country_name"]
        geo_entity.State = ip_loc["region_name"]
        geo_entity.City = ip_loc["city"]
        geo_entity.Longitude = ip_loc["longitude"]
        geo_entity.Latitude = ip_loc["latitude"]
        if "connection" in ip_loc:
            geo_entity.Asn = ip_loc["connection"]["asn"]
        ip_entity.Location = geo_entity
        return ip_entity

    def _submit_request(self, ip_list: List[str]) -> List[Tuple[Dict[str, str], int]]:
        """
        Submit the request to IPStack.

        Parameters
        ----------
        ip_list : List[str]
            String list of IPs to look up

        Returns
        -------
        List[Tuple[str, int]]
            List of response, status code pairs

        """
        if not self.bulk_lookup:
<<<<<<< HEAD
            for ip_addr in ip_list:
                submit_url = self._IPSTACK_API.format(
                    iplist=ip_addr, access_key=self._api_key
                )
                response = requests.get(submit_url)
                if response.status_code == 200:
                    ip_loc_results.append((response.json(), response.status_code))
                else:
                    if response:
                        try:
                            ip_loc_results.append(
                                (response.json(), response.status_code)
                            )
                            continue
                        except JSONDecodeError:
                            ip_loc_results.append((None, response.status_code))
                    else:
                        print("Unknown response from IPStack request.")
                        ip_loc_results.append((None, -1))
            return ip_loc_results
=======
            return self._lookup_ip_list(ip_list)
>>>>>>> 915dff4e

        submit_url = self._IPSTACK_API.format(
            iplist=",".join(ip_list), access_key=self._api_key
        )
        response = requests.get(submit_url)

        if response.status_code == 200:
            results = response.json()
            # {"success":false,"error":{"code":303,"type":"batch_not_supported_on_plan",
            # "info":"Bulk requests are not supported on your plan.
            # Please upgrade your subscription."}}

            if "success" in results and not results["success"]:
                raise PermissionError(
                    "Service unable to complete request. Error: {}".format(
                        results["error"]
                    )
                )
            return [(item, response.status_code) for item in results]

        if response:
            try:
                return [(response.json(), response.status_code)]
            except JSONDecodeError:
                pass
        return [({}, response.status_code)]

    def _lookup_ip_list(self, ip_list: List[str]):
        """Lookup IP Addresses one-by-one."""
        ip_loc_results = []
        with requests.Session() as session:
            for ip_addr in ip_list:
                submit_url = self._IPSTACK_API.format(
                    iplist=ip_addr, access_key=self._api_key
                )
                response = session.get(submit_url)
                if response.status_code == 200:
                    ip_loc_results.append((response.json(), response.status_code))
                else:
                    if response:
                        try:
                            ip_loc_results.append(
                                (response.json(), response.status_code)
                            )
                            continue
                        except JSONDecodeError:
                            ip_loc_results.append((None, response.status_code))
                    else:
                        print("Unknown response from IPStack request.")
                        ip_loc_results.append((None, -1))
        return ip_loc_results


@export
class GeoLiteLookup(GeoIpLookup):
    """
    GeoIP Lookup using MaxMindDB database.

    See Also
    --------
    GeoIpLookup : Abstract base class
    IPStackLookup : IPStack GeoIP Implementation

    """

<<<<<<< HEAD
    _MAXMIND_DOWNLOAD = (
        "https://geolite.maxmind.com/download/geoip/database/GeoLite2-City.mmdb.gz"
    )
    _PKG_DIR = os.path.join(os.path.dirname(site.__file__), "site-packages", "msticpy")
    _DB_ARCHIVE = "GeoLite2-City.mmdb.gz"
    _DB_FILE = "GeoLite2-City.mmdb"

    def download_and_extract_gzip(self, url: str = None, db_folder: str = None):
        """Helper function to download file from the given URL and extract if it is archive

        Parameters
        ----------
        url : str
            Web URL location to the Maxmind city Database. (the default is None)
        db_folder: str, optional
            Provide absolute path to the folder containing MMDB file (e.g. '/usr/home' or 'C:\maxmind'). 
            If no path provided, it is set to download msticpy package installation directory.(the default is None)
        """

        if url is None:
            url = self._MAXMIND_DOWNLOAD

        if db_folder is None:
            db_folder = self._PKG_DIR

        _DB_ARCHIVE_PATH = os.path.join(db_folder, self._DB_ARCHIVE)
        _DB_FILE_PATH = os.path.join(db_folder, self._DB_FILE)

        try:
            response = requests.get(url, stream=True)
            response.raise_for_status()
        except HTTPError as http_err:
            print(f"HTTP error occurred: {http_err}")
        except Exception as err:
            print(f"Other error occurred: {err}")
        else:
            print("Downloading GeoLite DB archive from MaxMind....")
            with open(_DB_ARCHIVE_PATH, "wb") as fd:
                for chunk in response.iter_content(chunk_size=10000):
                    fd.write(chunk)
                print(f"Downloaded archive location :: {_DB_ARCHIVE_PATH}")
            try:
                with gzip.open(_DB_ARCHIVE_PATH, "rb") as f_in:
                    print(f"Extracting city database...")
                    with open(_DB_FILE_PATH, "wb") as f_out:
                        shutil.copyfileobj(f_in, f_out)
                        print(
                            f"Extraction complete. Local Maxmind city DB :: {_DB_FILE_PATH}"
                        )
            except IOError as err:
                print(f"{_DB_ARCHIVE_PATH} {err}")

    def get_geolite_dbpath(
        self, db_folder: str = None, force_update: bool = False
    ) -> str:
        """ get the correct path containing GeoLite City Database

        Parameters
        ----------
        db_folder: str, optional
            Provide absolute path to the folder containing MMDB file (e.g. '/usr/home' or 'C:\maxmind').  
            If no path provided, it is set to download msticpy package installation directory.
        force_update : bool, optional
            Force update can be set to true or false. depending on it, new download request will be initiated.

        Returns
        -------
        str
            Returns the absoulte path of local maxmind geolite city database after control flow logic.

        """
        if db_folder is None:
            db_folder = self._PKG_DIR
        force_update = self._force_update
        _list_of_db_paths = glob.glob(db_folder + "/*.mmdb")

        if _list_of_db_paths:
            _latest_db_path = max(_list_of_db_paths, key=os.path.getmtime)
            print(f"Local Maxmind City Database already present in {db_folder}")
            # Check for out of date DB file with latest available
            reader = geoip2.database.Reader(_latest_db_path)
            # Retrive date of maxind city database accessing build_epoch property of reader object.
            _last_mod_time = datetime.utcfromtimestamp(reader.metadata().build_epoch)
            _db_age = datetime.utcnow() - _last_mod_time
            if _db_age > timedelta(30):
                print(
                    f"Latest local Maxmind City Database present is older than 30 days. Downloading new database to {db_folder}"
                )
                self.download_and_extract_gzip(self._MAXMIND_DOWNLOAD, db_folder)
            else:
                if force_update:
                    print(
                        f"Force update is set to True. Downloading new database to {db_folder}"
                    )
                    self.download_and_extract_gzip(self._MAXMIND_DOWNLOAD, db_folder)
                else:
                    print(
                        "Existing local Maxmind City Database is downloaded in last 30 days so it will be used"
                    )
        else:
            print(
                f"No local Maxmind City Database found. Downloading new database to {db_folder}"
            )
            self.download_and_extract_gzip(self._MAXMIND_DOWNLOAD, db_folder)
            _list_of_db_paths = glob.glob(db_folder + "/*.mmdb")
            _latest_db_path = _list_of_db_paths[0]

        return _latest_db_path

    def __init__(self, db_folder: str = None, force_update: bool = False):
        """Return new instance of GeoLiteLookup class.
        
        Parameters
        ----------
        db_folder: str, optional
            Provide absolute path to the folder containing MMDB file (e.g. '/usr/home' or 'C:\maxmind'). 
            If no path provided, it is set to download msticpy package installation directory.
        force_update : bool, optional
            Force update can be set to true or false. depending on it, new download request will be initiated.

        """
        if db_folder is None:
            db_folder = self._PKG_DIR
        self._force_update = force_update
        self._dbpath = self.get_geolite_dbpath(db_folder, self._force_update)
        self._reader = geoip2.database.Reader(self._dbpath)
=======
    _MAXMIND_DOWNLOAD = "https://dev.maxmind.com/geoip/geoip2/geolite2/#Downloads"
    _DB_FILE = "GeoLite2-City.mmdb"

    # Check for out of date file
    _last_mod_time = datetime.fromtimestamp(os.path.getmtime(geolite2.filename))
    _db_age = datetime.utcnow() - _last_mod_time
    if _db_age > timedelta(40):
        print(f"{_DB_FILE} is over one month old. Update the maxminddb package")
        print(f"to refresh or download a new version from {_MAXMIND_DOWNLOAD}")

    def __init__(self):
        """Return new instance of GeoLiteLookup class."""
        self._reader = geolite2.reader()
>>>>>>> 915dff4e

    def lookup_ip(
        self,
        ip_address: str = None,
        ip_addr_list: Iterable = None,
        ip_entity: IpAddress = None,
    ) -> Tuple[List[Tuple[Dict[str, str], int]], List[IpAddress]]:
        """
        Lookup IP location from IPStack web service.

        Parameters
        ----------
        ip_address : str, optional
            a single address to look up (the default is None)
        ip_addr_list : Iterable, optional
            a collection of addresses to lookup (the default is None)
        ip_entity : IpAddress, optional
            an IpAddress entity (the default is None) - any existing
            data in the Location property will be overwritten

        Returns
        -------
        Tuple[List[Mapping[str, str]], List[IpAddress]]
            raw geolocation results and same results as IpAddress entities with
            populated Location property.

        """
        if ip_address and isinstance(ip_address, str):
            ip_list = [ip_address.strip()]
        elif ip_addr_list:
            ip_list = list((ip.strip() for ip in ip_addr_list))
        elif ip_entity:
            ip_list = [ip_entity.Address]
        else:
            raise ValueError("No valid ip addresses were passed as arguments.")

        output_raw = []
        output_entities = []
        for ip_input in ip_list:
            geo_match = self._reader.city(ip_input).raw
            if geo_match:
                output_raw.append(geo_match)
                output_entities.append(
                    self._create_ip_entity(ip_input, geo_match, ip_entity)
                )

        return output_raw, output_entities

    @staticmethod
    def _create_ip_entity(ip_address, geo_match: dict, ip_entity) -> IpAddress:
        if not ip_entity:
            ip_entity = IpAddress()
            ip_entity.Address = ip_address
        geo_entity = GeoLocation()
        geo_entity.CountryCode = geo_match.get("country", {}).get("iso_code", None)
        geo_entity.CountryName = (
            geo_match.get("country", {}).get("names", {}).get("en", None)
        )
        subdivs = geo_match.get("subdivisions", [])
        if subdivs:
            geo_entity.State = subdivs[0].get("names", {}).get("en", None)
        geo_entity.City = geo_match.get("city", {}).get("names", {}).get("en", None)
        geo_entity.Longitude = geo_match.get("location", {}).get("longitude", None)
        geo_entity.Latitude = geo_match.get("location", {}).get("latitude", None)
        ip_entity.Location = geo_entity
        return ip_entity


_MM_LICENSE_HTML = """
This product includes GeoLite2 data created by MaxMind, available from
<a href="https://www.maxmind.com">https://www.maxmind.com</a>.
"""
_MM_LICENSE_TXT = """
This product includes GeoLite2 data created by MaxMind, available from
https://www.maxmind.com.
"""
_IPSTACK_LICENSE_HTML = """
This library uses services provided by ipstack.
<a href="https://ipstack.com">https://ipstack.com</a>"""

_IPSTACK_LICENSE_TXT = """
This library uses services provided by ipstack (https://ipstack.com)"""

if not get_ipython():
    print(_MM_LICENSE_TXT)
    print(_IPSTACK_LICENSE_TXT)
else:
    display(HTML(_MM_LICENSE_HTML))
    display(HTML(_IPSTACK_LICENSE_HTML))


@export
def entity_distance(ip_src: IpAddress, ip_dest: IpAddress) -> float:
    """
    Return distance between two IP Entities.

    Parameters
    ----------
    ip_src : IpAddress
        Source/Origin IpAddress Entity
    ip_dest : IpAddress
        Destination IpAddress Entity

    Returns
    -------
    float
        Distance in kilometers.

    Raises
    ------
        AttributeError
            If either entity has no location information

    """
    if not ip_src.Location or not ip_dest.Location:
        raise AttributeError(
            "Source and destination entities must have defined Location properties."
        )

    return geo_distance(
        origin=(ip_src.Location.Latitude, ip_src.Location.Longitude),
        destination=(ip_dest.Location.Latitude, ip_dest.Location.Longitude),
    )


_EARTH_RADIUS_KM = 6371  # km


<<<<<<< HEAD
=======
@export
>>>>>>> 915dff4e
def geo_distance(
    origin: Tuple[float, float], destination: Tuple[float, float]
) -> float:
    """
    Calculate the Haversine distance.

    Parameters
    ----------
    origin : Tuple[float, float]
        Latitude, Longitude of origin of distance measurement.
    destination : Tuple[float, float]
        Latitude, Longitude of origin of distance measurement.

    Returns
    -------
    float
        Distance in kilometers.

    Examples
    --------
    >>> origin = (48.1372, 11.5756)  # Munich
    >>> destination = (52.5186, 13.4083)  # Berlin
    >>> round(geo_distance(origin, destination), 1)
    504.2

    Notes
    -----
        Author: Martin Thoma - stackoverflow

    """
    orig_lat, orig_lon = origin
    dest_lat, dest_lon = destination

    ang_dist_lat = math.radians(dest_lat - orig_lat)
    ang_dist_lon = math.radians(dest_lon - orig_lon)
    hav_a = (math.sin(ang_dist_lat / 2) * math.sin(ang_dist_lat / 2)) + (
        math.cos(math.radians(orig_lat))
        * math.cos(math.radians(dest_lat))
        * math.sin(ang_dist_lon / 2)
        * math.sin(ang_dist_lon / 2)
    )
    hav_c = 2 * math.atan2(math.sqrt(hav_a), math.sqrt(1 - hav_a))
    return _EARTH_RADIUS_KM * hav_c<|MERGE_RESOLUTION|>--- conflicted
+++ resolved
@@ -232,30 +232,7 @@
 
         """
         if not self.bulk_lookup:
-<<<<<<< HEAD
-            for ip_addr in ip_list:
-                submit_url = self._IPSTACK_API.format(
-                    iplist=ip_addr, access_key=self._api_key
-                )
-                response = requests.get(submit_url)
-                if response.status_code == 200:
-                    ip_loc_results.append((response.json(), response.status_code))
-                else:
-                    if response:
-                        try:
-                            ip_loc_results.append(
-                                (response.json(), response.status_code)
-                            )
-                            continue
-                        except JSONDecodeError:
-                            ip_loc_results.append((None, response.status_code))
-                    else:
-                        print("Unknown response from IPStack request.")
-                        ip_loc_results.append((None, -1))
-            return ip_loc_results
-=======
             return self._lookup_ip_list(ip_list)
->>>>>>> 915dff4e
 
         submit_url = self._IPSTACK_API.format(
             iplist=",".join(ip_list), access_key=self._api_key
@@ -321,7 +298,6 @@
 
     """
 
-<<<<<<< HEAD
     _MAXMIND_DOWNLOAD = (
         "https://geolite.maxmind.com/download/geoip/database/GeoLite2-City.mmdb.gz"
     )
@@ -448,21 +424,6 @@
         self._force_update = force_update
         self._dbpath = self.get_geolite_dbpath(db_folder, self._force_update)
         self._reader = geoip2.database.Reader(self._dbpath)
-=======
-    _MAXMIND_DOWNLOAD = "https://dev.maxmind.com/geoip/geoip2/geolite2/#Downloads"
-    _DB_FILE = "GeoLite2-City.mmdb"
-
-    # Check for out of date file
-    _last_mod_time = datetime.fromtimestamp(os.path.getmtime(geolite2.filename))
-    _db_age = datetime.utcnow() - _last_mod_time
-    if _db_age > timedelta(40):
-        print(f"{_DB_FILE} is over one month old. Update the maxminddb package")
-        print(f"to refresh or download a new version from {_MAXMIND_DOWNLOAD}")
-
-    def __init__(self):
-        """Return new instance of GeoLiteLookup class."""
-        self._reader = geolite2.reader()
->>>>>>> 915dff4e
 
     def lookup_ip(
         self,
@@ -591,10 +552,7 @@
 _EARTH_RADIUS_KM = 6371  # km
 
 
-<<<<<<< HEAD
-=======
 @export
->>>>>>> 915dff4e
 def geo_distance(
     origin: Tuple[float, float], destination: Tuple[float, float]
 ) -> float:
