# -------------------------------------------------------------------------
# Copyright (c) Microsoft Corporation. All rights reserved.
# Licensed under the MIT License. See License.txt in the project root for
# license information.
# --------------------------------------------------------------------------
"""
Module for TILookup classes.

Input can be a single IoC observable or a pandas DataFrame containing
multiple observables. Processing may require a an API key and
processing performance may be limited to a specific number of
requests per minute for the account type that you have.

"""
import abc
from abc import ABC
from enum import Enum
import math  # noqa
import pprint
import re
from collections import Counter, namedtuple

from functools import singledispatch, lru_cache
from ipaddress import IPv4Address, IPv6Address, ip_address
from typing import Any, Dict, Iterable, List, Optional, Set, Tuple, Union

import attr
import pandas as pd
from urllib3.exceptions import LocationParseError
from urllib3.util import parse_url

from ..._version import VERSION
from ...nbtools.utility import export
from ..iocextract import IoCExtract, IoCType

__version__ = VERSION
__author__ = "Ian Hellen"


SanitizedObservable = namedtuple("SanitizedObservable", ["observable", "status"])


# pylint: disable=too-few-public-methods
class TISeverity(Enum):
    """Threat intelligence report severity."""

<<<<<<< HEAD
    unknown = -1
=======
>>>>>>> 3089669e
    information = 0
    warning = 1
    high = 2


# pylint: disable=too-many-instance-attributes
@attr.s(auto_attribs=True)
class LookupResult:
    """Lookup result for IoCs."""

    ioc: str
    ioc_type: str
    query_subtype: Optional[str] = None
    provider: Optional[str] = None
    result: bool = False
<<<<<<< HEAD
    severity: int = attr.ib(default=0)
=======
    severity: int = attr.ib(default=TISeverity.information.value)
>>>>>>> 3089669e
    details: Any = None
    raw_result: Optional[Union[str, dict]] = None
    reference: Optional[str] = None
    status: int = 0

    @severity.validator
    def _check_severity(self, attribute, value):
        del attribute
        if isinstance(value, TISeverity):
            self.severity = value.value
<<<<<<< HEAD
        elif isinstance(value, str) and value.lower() in TISeverity.__members__:
            self.severity = TISeverity[value.lower()].value
        elif isinstance(value, int) and 0 <= value <= 2:
=======
        if isinstance(value, str) and value.lower() in TISeverity.__members__:
            self.severity = TISeverity[value.lower()].value
        elif isinstance(value, int):
>>>>>>> 3089669e
            self.severity = TISeverity(value).value
        else:
            self.severity = TISeverity.information.value

    @property
    def summary(self):
        """Print a summary of the Lookup Result."""
        p_pr = pprint.PrettyPrinter(indent=4)
        print("ioc:", self.ioc, "(", self.ioc_type, ")")
        print("result:", self.result)
<<<<<<< HEAD
        print("severity:", self.severity, self.severity_name)
=======
        print("severity:", self.severity)
>>>>>>> 3089669e
        p_pr.pprint(self.details)
        print("reference: ", self.reference)

    @property
    def raw_result_fmtd(self):
        """Print raw results of the Lookup Result."""
        p_pr = pprint.PrettyPrinter(indent=4)
        p_pr.pprint(self.raw_result)

    @property
<<<<<<< HEAD
    def severity_name(self) -> str:
=======
    def severity_desc(self) -> str:
>>>>>>> 3089669e
        """
        Return text description of severity score.

        Returns
        -------
        str
            Severity description.

        """
        try:
            return TISeverity(self.severity).name
<<<<<<< HEAD
        except ValueError:
            return TISeverity.unknown.name

    def set_severity(self, value: Any):
        """
        Set the severity from enum, int or string.

        Parameters
        ----------
        value : Any
            The severity value to set

        """
        self._check_severity(None, value)

    @classmethod
    def column_map(cls):
        """Return a dictionary that maps fields to DF Names."""
        col_mapping = {}
        for name in attr.fields_dict(cls):
            out_name = "".join([part.capitalize() for part in name.split("_")])
            col_mapping[name] = out_name
        return col_mapping


# pylint: enable=too-many-instance-attributes
=======
        except (ValueError, AttributeError):
            return "unknown"

>>>>>>> 3089669e


# pylint: disable=too-few-public-methods
class TILookupStatus(Enum):
    """Threat intelligence lookup status."""

    ok = 0
    not_supported = 1
    bad_format = 2
    query_failed = 3
    other = 10


# pylint: enable=too-few-public-methods


_IOC_EXTRACT = IoCExtract()


@export
class TIProvider(ABC):
    """Abstract base class for Threat Intel providers."""

    _IOC_QUERIES: Dict[str, Any] = {}

    # pylint: disable=unused-argument
    def __init__(self, **kwargs):
        """Initialize the provider."""
        self._supported_types: Set[IoCType] = set()
        self.description: Optional[str] = None

        self._supported_types = {
            IoCType.parse(ioc_type.split("-")[0]) for ioc_type in self._IOC_QUERIES
        }
        if IoCType.unknown in self._supported_types:
            self._supported_types.remove(IoCType.unknown)

    @abc.abstractmethod
    def lookup_ioc(
        self, ioc: str, ioc_type: str = None, query_type: str = None, **kwargs
    ) -> LookupResult:
        """
        Lookup a single IoC observable.

        Parameters
        ----------
        ioc : str
            IoC Observable value
        ioc_type : str, optional
            IoC Type, by default None (type will be inferred)
        query_type : str, optional
            Specify the data subtype to be queried, by default None.
            If not specified the default record type for the IoC type
            will be returned.

        Returns
        -------
        LookupResult
            The returned results.

        """

    def lookup_iocs(
        self,
        data: Union[pd.DataFrame, Dict[str, str], Iterable[str]],
        obs_col: str = None,
        ioc_type_col: str = None,
        query_type: str = None,
        **kwargs,
    ) -> pd.DataFrame:
        """
        Lookup collection of IoC observables.

        Parameters
        ----------
        data : Union[pd.DataFrame, Dict[str, str], Iterable[str]]
            Data input in one of three formats:
            1. Pandas dataframe (you must supply the column name in
            `obs_col` parameter)
            2. Dict of observable, IoCType
            3. Iterable of observables - IoCTypes will be inferred
        obs_col : str, optional
            DataFrame column to use for observables, by default None
        ioc_type_col : str, optional
            DataFrame column to use for IoCTypes, by default None
        query_type : str, optional
            Specify the data subtype to be queried, by default None.
            If not specified the default record type for the IoC type
            will be returned.

        Returns
        -------
        pd.DataFrame
            DataFrame of results.

        """
        results = []
        for observable, ioc_type in generate_items(data, obs_col, ioc_type_col):
            if not observable:
                continue
            item_result = self.lookup_ioc(
                ioc=observable, ioc_type=ioc_type, query_type=query_type
            )
            results.append(pd.Series(attr.asdict(item_result)))

        return pd.DataFrame(data=results).rename(columns=LookupResult.column_map())

    @abc.abstractmethod
    def parse_results(self, response: LookupResult) -> Tuple[bool, TISeverity, Any]:
        """
        Return the details of the response.

        Parameters
        ----------
        response : LookupResult
            The returned data response

        Returns
        -------
        Tuple[bool, TISeverity, Any]
            bool = positive or negative hit
            TISeverity = enumeration of severity
            Object with match details

        """

    @property
    def supported_types(self) -> List[str]:
        """
        Return list of supported IoC types for this provider.

        Returns
        -------
        List[str]
            List of supported type names

        """
        return [ioc.name for ioc in self._supported_types]

    @classmethod
    def is_known_type(cls, ioc_type: str) -> bool:
        """
        Return True if this a known IoC Type.

        Parameters
        ----------
        ioc_type : str
            IoCType string to test

        Returns
        -------
        bool
            True if known type.

        """
        return ioc_type in IoCType.__members__ and ioc_type != "unknown"

    @classmethod
    def usage(cls):
        """Print usage of provider."""
        print(f"{cls.__doc__} Supported query types:")
        for ioc_key in sorted(cls._IOC_QUERIES):
            ioc_key_elems = ioc_key.split("-", maxsplit=1)
            if len(ioc_key_elems) == 1:
                print(f"\tioc_type={ioc_key_elems[0]}")
            if len(ioc_key_elems) == 2:
                print(
                    f"\tioc_type={ioc_key_elems[0]}, ioc_query_type={ioc_key_elems[1]}"
                )

    def is_supported_type(self, ioc_type: Union[str, IoCType]) -> bool:
        """
        Return True if the passed type is supported.

        Parameters
        ----------
        ioc_type : Union[str, IoCType]
            IoC type name or instance

        Returns
        -------
        bool
            True if supported.

        """
        if isinstance(ioc_type, str):
            ioc_type = IoCType.parse(ioc_type)
        return ioc_type.name in self.supported_types

    @staticmethod
    @lru_cache(maxsize=1024)
    def resolve_ioc_type(observable: str) -> str:
        """
        Return IoCType determined by IoCExtract.

        Parameters
        ----------
        observable : str
            IoC observable string

        Returns
        -------
        str
            IoC Type (or unknown if type could not be determined)

        """
        return _IOC_EXTRACT.get_ioc_type(observable)

    def _check_ioc_type(
        self, ioc: str, ioc_type: str = None, query_subtype: str = None
    ) -> LookupResult:
        """
        Check IoC Type and cleans up observable.

        Parameters
        ----------
        ioc : str
            IoC observable
        ioc_type : str, optional
            IoC type, by default None
        query_subtype : str, optional
            Query sub-type, if any, by default None

        Returns
        -------
        LookupResult
            Lookup result with resolved ioc_type and pre-processed
            observable.
            LookupResult.status is none-zero on failure.

        """
        result = LookupResult(
            ioc=ioc,
            ioc_type=ioc_type if ioc_type else self.resolve_ioc_type(ioc),
            query_subtype=query_subtype,
            result=False,
            details="",
            raw_result=None,
            reference=None,
        )

        if not self.is_supported_type(result.ioc_type):
            result.details = f"IoC type {result.ioc_type} not supported."
            result.status = TILookupStatus.not_supported.value
            return result

        clean_ioc = preprocess_observable(ioc, result.ioc_type)
        if clean_ioc.status != "ok":
            result.details = clean_ioc.status
            result.status = TILookupStatus.bad_format.value

        return result


# slightly stricter than normal URL regex to exclude '() from host string
_HTTP_STRICT_REGEX = r"""
    (?P<protocol>(https?|ftp|telnet|ldap|file)://)
    (?P<userinfo>([a-z0-9-._~!$&*+,;=:]|%[0-9A-F]{2})*@)?
    (?P<host>([a-z0-9-._~!$&\*+,;=]|%[0-9A-F]{2})*)
    (:(?P<port>\d*))?
    (/(?P<path>([^?\#| ]|%[0-9A-F]{2})*))?
    (\?(?P<query>([a-z0-9-._~!$&'()*+,;=:/?@]|%[0-9A-F]{2})*))?
    (\#(?P<fragment>([a-z0-9-._~!$&'()*+,;=:/?@]|%[0-9A-F]{2})*))?\b"""

_HTTP_STRICT_RGXC = re.compile(_HTTP_STRICT_REGEX, re.I | re.X | re.M)


# pylint: disable=too-many-return-statements, too-many-branches
def preprocess_observable(observable, ioc_type) -> SanitizedObservable:
    """
    Preprocesses and checks validity of observable against declared IoC type.

        :param observable: the value of the IoC
        :param ioc_type: the IoC type
    """
    observable = observable.strip()
    try:
        validated = _IOC_EXTRACT.validate(observable, ioc_type)
    except KeyError:
        validated = False
    if not validated:
        return SanitizedObservable(
            None, "Observable does not match expected pattern for " + ioc_type
        )
    if ioc_type == "url":
        return _preprocess_url(observable)
    if ioc_type == "ipv4":
        return _preprocess_ip(observable, version=4)
    if ioc_type == "ipv6":
        return _preprocess_ip(observable, version=6)
    if ioc_type in ["dns", "hostname"]:
        return _preprocess_dns(observable)
    if ioc_type in ["md5_hash", "sha1_hash", "sha256_hash", "file_hash"]:
        return _preprocess_hash(observable)
    return SanitizedObservable(observable, "ok")


# Would complicate code with too many branches
# pylint: disable=too-many-return-statements
def _preprocess_url(url: str) -> SanitizedObservable:
    """
    Check that URL can be parsed.

    Parameters
    ----------
    url : str
        the URL to check

    Returns
    -------
    SanitizedObservable
        Pre-processed result

    """
    clean_url, scheme, host = get_schema_and_host(url)

    if scheme is None or host is None:
        return SanitizedObservable(None, f"Could not obtain scheme or host from {url}")
    # get rid of some obvious false positives (localhost, local hostnames)
    try:
        addr = ip_address(host)
        if addr.is_private:
            return SanitizedObservable(None, "Host part of URL is a private IP address")
        if addr.is_loopback:
            return SanitizedObservable(
                None, "Host part of URL is a loopback IP address"
            )
    except ValueError:
        pass

    if "." not in host:
        return SanitizedObservable(None, "Host is unqualified domain name")

    if scheme.lower() in ["file"]:
        return SanitizedObservable(None, f"{scheme} URL scheme is not supported")

    return SanitizedObservable(clean_url, "ok")


def get_schema_and_host(url: str) -> Tuple[Optional[str], Optional[str], Optional[str]]:
    """
    Return URL scheme and host and cleaned URL.

    Parameters
    ----------
    url : str
        Input URL

    Returns
    -------
    Tuple[Optional[str], Optional[str], Optional[str]
        Tuple of URL, scheme, host

    """
    clean_url = None
    scheme = None
    host = None
    try:
        scheme, _, host, _, _, _, _ = parse_url(url)
        clean_url = url
    except LocationParseError:
        # Try to clean URL and re-check
        cleaned_url = _clean_url(url)
        if cleaned_url is not None:
            try:
                scheme, _, host, _, _, _, _ = parse_url(cleaned_url)
                clean_url = cleaned_url
            except LocationParseError:
                pass
    return clean_url, scheme, host


def _clean_url(url: str) -> Optional[str]:
    """
    Clean URL to remove query params and fragments and any trailing stuff.

    Parameters
    ----------
    url : str
        the URL to check

    Returns
    -------
    Optional[str]
        Cleaned URL or None if the input was not a valid URL

    """
    # Try to clean URL and re-check
    match_url = _HTTP_STRICT_RGXC.search(url)
    if (
        not match_url
        or match_url.groupdict()["protocol"] is None
        or match_url.groupdict()["host"] is None
    ):
        return None

    # build the URL dropping the query string and fragments
    clean_url = match_url.groupdict()["protocol"]
    if match_url.groupdict()["userinfo"]:
        clean_url += match_url.groupdict()["userinfo"]
    clean_url += match_url.groupdict()["host"]
    if match_url.groupdict()["port"]:
        clean_url += ":" + match_url.groupdict()["port"]
    if match_url.groupdict()["path"]:
        clean_url += "/" + match_url.groupdict()["path"]

    return clean_url


# Would complicate code with too many branches
# pylint: disable=too-many-return-statements
def _preprocess_ip(ipaddress: str, version=4):
    """Ensure Ip address is a valid public IPv4 address."""
    try:
        addr = ip_address(ipaddress)
    except ValueError:
        return SanitizedObservable(None, "IP address is invalid format")

    if version == 4 and not isinstance(addr, IPv4Address):
        return SanitizedObservable(None, "Not an IPv4 address")
    if version == 6 and not isinstance(addr, IPv6Address):
        return SanitizedObservable(None, "Not an IPv6 address")
    if addr.is_global:
        return SanitizedObservable(ipaddress, "ok")

    return SanitizedObservable(None, "IP address is not global")


def _preprocess_dns(domain: str) -> SanitizedObservable:
    """Ensure DNS is a valid-looking domain."""
    if "." not in domain:
        return SanitizedObservable(None, "Domain is unqualified domain name")
    try:
        addr = ip_address(domain)
        del addr
        return SanitizedObservable(None, "Domain is an IP address")
    except ValueError:
        pass

    return SanitizedObservable(domain, "ok")


def _preprocess_hash(hash_str: str) -> SanitizedObservable:
    """Ensure Hash has minimum entropy (rather than a string of 'x')."""
    str_entropy = entropy(hash_str)
    if str_entropy < 3.0:
        return SanitizedObservable(None, "String has too low an entropy to be a hash")
    return SanitizedObservable(hash_str, "ok")


def entropy(input_str: str) -> float:
    """Compute entropy of input string."""
    str_len = float(len(input_str))
    return -sum(
        map(
            lambda a: (a / str_len) * math.log2(a / str_len),
            Counter(input_str).values(),
        )
    )


@singledispatch
def generate_items(
    data: Any, obs_col: Optional[str] = None, ioc_type_col: Optional[str] = None
) -> Iterable[Tuple[Optional[str], Optional[str]]]:
    """
    Generate item pairs from different input types.

    Parameters
    ----------
    data : Any
        DataFrame, dictionary or iterable
    obs_col : Optional[str]
        If `data` is a DataFrame, the column containing the observable value.
    ioc_type_col : Optional[str]
        If `data` is a DataFrame, the column containing the observable type.

    Returns
    -------
    Iterable[Tuple[Optional[str], Optional[str]]]] - a tuple of Observable/Type.

    """
    del obs_col, ioc_type_col
    if isinstance(data, Iterable):
        for item in data:
            yield item, TIProvider.resolve_ioc_type(item)
    else:
        yield None, None


@generate_items.register(pd.DataFrame)
def _(data: pd.DataFrame, obs_col: str, ioc_type_col: Optional[str] = None):
    for _, row in data.iterrows():
        if ioc_type_col is None:
            yield row[obs_col], TIProvider.resolve_ioc_type(row[obs_col])
        else:
            yield row[obs_col], row[ioc_type_col]


@generate_items.register(dict)  # type: ignore
def _(data: dict, obs_col: Optional[str] = None, ioc_type_col: Optional[str] = None):
    for obs, ioc_type in data.items():
        if not ioc_type:
            ioc_type = TIProvider.resolve_ioc_type(obs)
        yield obs, ioc_type<|MERGE_RESOLUTION|>--- conflicted
+++ resolved
@@ -44,10 +44,7 @@
 class TISeverity(Enum):
     """Threat intelligence report severity."""
 
-<<<<<<< HEAD
     unknown = -1
-=======
->>>>>>> 3089669e
     information = 0
     warning = 1
     high = 2
@@ -63,11 +60,7 @@
     query_subtype: Optional[str] = None
     provider: Optional[str] = None
     result: bool = False
-<<<<<<< HEAD
     severity: int = attr.ib(default=0)
-=======
-    severity: int = attr.ib(default=TISeverity.information.value)
->>>>>>> 3089669e
     details: Any = None
     raw_result: Optional[Union[str, dict]] = None
     reference: Optional[str] = None
@@ -78,15 +71,9 @@
         del attribute
         if isinstance(value, TISeverity):
             self.severity = value.value
-<<<<<<< HEAD
         elif isinstance(value, str) and value.lower() in TISeverity.__members__:
             self.severity = TISeverity[value.lower()].value
         elif isinstance(value, int) and 0 <= value <= 2:
-=======
-        if isinstance(value, str) and value.lower() in TISeverity.__members__:
-            self.severity = TISeverity[value.lower()].value
-        elif isinstance(value, int):
->>>>>>> 3089669e
             self.severity = TISeverity(value).value
         else:
             self.severity = TISeverity.information.value
@@ -97,11 +84,7 @@
         p_pr = pprint.PrettyPrinter(indent=4)
         print("ioc:", self.ioc, "(", self.ioc_type, ")")
         print("result:", self.result)
-<<<<<<< HEAD
-        print("severity:", self.severity, self.severity_name)
-=======
-        print("severity:", self.severity)
->>>>>>> 3089669e
+        # print("severity:", self.severity)
         p_pr.pprint(self.details)
         print("reference: ", self.reference)
 
@@ -112,11 +95,7 @@
         p_pr.pprint(self.raw_result)
 
     @property
-<<<<<<< HEAD
     def severity_name(self) -> str:
-=======
-    def severity_desc(self) -> str:
->>>>>>> 3089669e
         """
         Return text description of severity score.
 
@@ -128,7 +107,6 @@
         """
         try:
             return TISeverity(self.severity).name
-<<<<<<< HEAD
         except ValueError:
             return TISeverity.unknown.name
 
@@ -155,11 +133,6 @@
 
 
 # pylint: enable=too-many-instance-attributes
-=======
-        except (ValueError, AttributeError):
-            return "unknown"
-
->>>>>>> 3089669e
 
 
 # pylint: disable=too-few-public-methods
