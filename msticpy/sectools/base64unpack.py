# -------------------------------------------------------------------------
# Copyright (c) Microsoft Corporation. All rights reserved.
# Licensed under the MIT License. See License.txt in the project root for
# license information.
# --------------------------------------------------------------------------
"""
base64_unpack.

The main function of this module is to decode and unpack
strings that are obfuscated using base64 and/or certain
compression algorithms such as gzip and zip.

It has the following functions:
unpack_items - this is the main entry point and takes either a string or
a pandas dataframe (with specified column) as input. It returns a string
with obfuscated parts replaced by decoded equivalents (unless the decoding
results in an undecodable binary, in which case a placeholder is used).


Other helper functions may also be useful standalone
get_items_from_gzip(binary): Return decompressed gzip content of byte string
get_items_from_zip(binary): Return dictionary of zip contents from byte string
get_items_from_tar(binary): Return dictionary of tar file contents
get_hashes(binary): Return md5, sha1 and sha256 hashes of input byte string
"""

import base64
import binascii
import gzip
import hashlib
import io
import re
import tarfile

# pylint: disable=unused-import
from typing import (Tuple, Any, Set, Mapping, Optional, List,
                    Iterable, Dict)
import zipfile
from collections import namedtuple

import pandas as pd

from ..nbtools.utility import pd_version_23, export
from .._version import VERSION

__version__ = VERSION
__author__ = "Ian Hellen"

_RESULT_FIELDS = [
    "reference",
    "original_string",
    "file_name",
    "file_type",
    "input_bytes",
    "decoded_string",
    "encoding_type",
    "file_hashes",
    "md5",
    "sha1",
    "sha256",
    "printable_bytes",
]  # List[str]

BinaryRecord = namedtuple("BinaryRecord", _RESULT_FIELDS)

# pylint: disable=locally-disabled, line-too-long
_BASE64_HEADER_TYPES = {
    """TVqQAAMAAAAEAAAA//8AALgAAAAAAAAAQAAAAAAAAAAAAAAAAA\
AAAAAAAAAAAAAAAAAAAAAAAAAAAAAA+AAAAA4fug""": "exe",
    """TVqQAAMAAAAEAAAA//8AALgAAAAAAAAAQAAAAAAAAAAAAAAAAA\
AAAAAAAAAAAAAAAAAAAAAAAAAAAAAA8AAAAA4fug""": "dll",
    """TVqQAAMAAAAEAAAA//8AALgAAAAAAAAAQAAAAAAAAAAAAAAAAA\
AAAAAAAAAAAAAAAAAAAAAAAAAAAAAA6AAAAA4fug""": "sys",
    "UEsDBBQAAAAIA": "zip",
    "UEsDBBQAAQAIA": "zip (pwd protected)",
    "H4sI": "gz",
    "N3q8ryccAAR": "7z",
    "UmFyIRoHAM": "rar",
    "JVBERi0xLjcNC": "pdf",
    "0M8R4KGxGuE": "msi",
    "TVNXSU0AAADQ": "wim",
}
# pylint: enable=locally-disabled, line-too-long
_BASE64_HEADER_OFFSET_TYPES = {"DAxMDA3NzcAMDAwMDAwM": "tar"}

# Base64 simple regex
_BASE64_REGEX = "(?P<b64>[A-Za-z0-9+/\\n\\r]{30,}={0,2})"
BASE64_REGEX_C = re.compile(_BASE64_REGEX, re.I | re.X)

# we use this to store a set of strings that match the B64 regex but
# that we were unable to decode - so that we don't end up in an
# infinite loop
_UNDECODABLE_STRINGS: Set[str] = set()

# When True prints see more verbose execution
# (set from 'trace' parameter to unpack_items)
# pylint: disable=locally-disabled, invalid-name
_debug_trace = False
# pylint: enable=locally-disabled, invalid-name


@export
def unpack_items(
    input_string: str = None,
    data: pd.DataFrame = None,
    column: str = None,
    trace: bool = False,
) -> Any:
    """
    Base64 decode an input string or strings taken from a pandas dataframe.

    Parameters
    ----------
    input_string : str, optional
        single string to decode (the default is None)
    data : pd.DataFrame, optional
        dataframe containing column to decode (the default is None)
    column : str, optional
        Name of dataframe text column (the default is None)
    trace : bool, optional
        Show additional status (the default is None)

    Returns
    -------
    Tuple[str, pd.DataFrame] (if `input_string`)
        Decoded string and additional metadata
    pd.DataFrame
        Decoded stringa and additional metadata in dataframe

    Notes
    -----
    If the input is a dataframe you must supply the name of the column to use.

    Items that decode to utf-8 or utf-16 strings will be returned as decoded
    strings replaced in the original string. If the encoded string is a
    known binary type it will identify the file type and return the hashes
    of the file. If any binary types are known archives (zip, tar, gzip) it
    will unpack the contents of the archive.
    For any binary it will return the decoded file as a byte array, and as a
    printable list of byte values. If the input is a string the function
    returns:

    - decoded string: this is the input string with any decoded sections
      replaced by the results of the decoding

    It also returns the data as a Pandas DataFrame with the following columns:

    - reference : this is an index that matches an index number in the
      returned string (e.g. <<encoded binary type=pdf index=1.2').
    - original_string : the string prior to decoding - file_type : the type
      of file if this could be determined
    - file_hashes : a dictionary of hashes (the md5, sha1 and sha256 hashes
      are broken out into separate columns)
    - input_bytes : the binary image as a byte array
    - decoded_string : printable form of the decoded string (either string
      or list of hex byte values)
    - encoding_type : utf-8, utf-16 or binary
    - md5, sha1, sha256 : the respective hashes of the binary file_type,
      file_hashes, input_bytes, md5, sha1, sha256 will be null if this item is
      decoded to a string

    If the input is a dataframe the output dataframe will also include the
    following column: - src_index - the index of the source row in the input
    frame. This allows you to re-join the output data to the input data.

    """
    # pylint: disable=invalid-name, global-statement
    global _debug_trace
    _debug_trace = trace

    if input_string is not None:
        input_string = _b64_string_pad(input_string)
        return _decode_b64_string_recursive(input_string)
    if data is not None:
        if not column:
            raise ValueError("column must be supplied if the input is a DataFrame")

        output_df = None
        rows_with_b64_match = data[data[column].str.contains(_BASE64_REGEX)]
        for input_row in rows_with_b64_match[[column]].itertuples():
            input_string = _b64_string_pad(input_row[1])
            (decoded_string, output_frame) = _decode_b64_string_recursive(input_string)
<<<<<<< HEAD
            output_frame["src_index"] = input_row.Index
            output_frame["full_decoded_string"] = decoded_string
=======
            output_frame['src_index'] = input_row.Index
            output_frame['full_decoded_string'] = decoded_string
>>>>>>> 00146328
            if output_df is None:
                output_df = output_frame
            else:
                if pd_version_23():
                    output_df = output_df.append(
                        output_frame, ignore_index=True, sort=False
                    )
                else:
                    output_df = output_df.append(output_frame, ignore_index=True)
        return output_df
    return None


def unpack(input_string: str,
           trace: bool = False) -> Tuple[str, Optional[List[BinaryRecord]]]:
    """
    Base64 decode an input string.

    Parameters
    ----------
    input_string : str, optional
        single string to decode (the default is None)
    trace : bool, optional
        Show additional status (the default is None)

    Returns
    -------
    Tuple[str, pd.DataFrame] (if `input_string`)
        Decoded string and additional metadata

    Notes
    -----
    If the input is a dataframe you must supply the name of the column to use.

    Items that decode to utf-8 or utf-16 strings will be returned as decoded
    strings replaced in the original string. If the encoded string is a
    known binary type it will identify the file type and return the hashes
    of the file. If any binary types are known archives (zip, tar, gzip) it
    will unpack the contents of the archive.
    For any binary it will return the decoded file as a byte array, and as a
    printable list of byte values. If the input is a string the function
    returns:

    - decoded string: this is the input string with any decoded sections
      replaced by the results of the decoding

    It also returns the data as pandas DataFrame with
    the following columns:

    - reference : this is an index that matches an index number in the
      returned string (e.g. <<encoded binary type=pdf index=1.2').
    - original_string : the string prior to decoding - file_type : the type
      of file if this could be determined
    - file_hashes : a dictionary of hashes (the md5, sha1 and sha256 hashes
      are broken out into separate columns)
    - input_bytes : the binary image as a byte array
    - decoded_string : printable form of the decoded string (either string
      or list of hex byte values)
    - encoding_type : utf-8, utf-16 or binary
    - md5, sha1, sha256 : the respective hashes of the binary file_type,
      file_hashes, input_bytes, md5, sha1, sha256 will be null if this item is
      decoded to a string

    """
    # pylint: disable=invalid-name, global-statement
    global _debug_trace
    _debug_trace = trace

    return _decode_b64_string_recursive(input_string)


def unpack_df(data: pd.DataFrame,
              column: str,
              trace: bool = False) -> pd.DataFrame:
    """
    Base64 decode strings taken from a pandas dataframe.

    Parameters
    ----------
    data : pd.DataFrame
        dataframe containing column to decode
    column : str
        Name of dataframe text column
    trace : bool, optional
        Show additional status (the default is None)

    Returns
    -------
    pd.DataFrame
        Decoded stringa and additional metadata in dataframe

    Notes
    -----
    Items that decode to utf-8 or utf-16 strings will be returned as decoded
    strings replaced in the original string. If the encoded string is a
    known binary type it will identify the file type and return the hashes
    of the file. If any binary types are known archives (zip, tar, gzip) it
    will unpack the contents of the archive.
    For any binary it will return the decoded file as a byte array, and as a
    printable list of byte values.

    The columns of the output DataFrame are:

    - decoded string: this is the input string with any decoded sections
      replaced by the results of the decoding
    - reference : this is an index that matches an index number in the
      decoded string (e.g. <<encoded binary type=pdf index=1.2').
    - original_string : the string prior to decoding - file_type : the type
      of file if this could be determined
    - file_hashes : a dictionary of hashes (the md5, sha1 and sha256 hashes
      are broken out into separate columns)
    - input_bytes : the binary image as a byte array
    - decoded_string : printable form of the decoded string (either string
      or list of hex byte values)
    - encoding_type : utf-8, utf-16 or binary
    - md5, sha1, sha256 : the respective hashes of the binary file_type,
      file_hashes, input_bytes, md5, sha1, sha256 will be null if this item is
      decoded to a string
    - src_index - the index of the source row in the input
      frame.

    """
    # pylint: disable=invalid-name, global-statement
    global _debug_trace
    _debug_trace = trace

    output_df = pd.DataFrame(columns=_RESULT_FIELDS)
    row_results: List[pd.DataFrame] = []
    rows_with_b64_match = data[data[column].str.contains(_BASE64_REGEX)]
    for input_row in rows_with_b64_match[[column]].itertuples():
        (decoded_string, output_frame) = _decode_b64_string_recursive(input_row[1])
        output_frame['src_index'] = input_row.Index
        output_frame['full_decoded_string'] = decoded_string
        row_results.append(output_frame)

    if row_results:
        output_df = pd.concat(row_results, ignore_index=True)
    return output_df


# pylint: disable=too-many-locals
def _decode_b64_string_recursive(input_string: str,
                                 max_recursion: int = 20,
                                 current_depth: int = 1,
                                 item_prefix: str = '') -> Tuple[str, pd.DataFrame]:
    """Recursively decode and unpack an encoded string."""
    _debug_print_trace('_decode_b64_string_recursive: ', max_recursion)
    _debug_print_trace('processing input: ', input_string[:200])

    decoded_string = input_string

    binary_records = pd.DataFrame(columns=_RESULT_FIELDS)
    fragment_index = 0
    match_pos = 0
    something_decoded = False

    while True:
        # search sequentially through the input string for any strings
        # that look like base64
        _debug_print_trace(
            "regex searching ",
            decoded_string[:200],
            " from pos: ",
            match_pos,
            " bin_index ",
            fragment_index,
        )
        b64match = BASE64_REGEX_C.search(decoded_string, match_pos)

        # _debug_print_trace('groups: ', len(b64match.groupdict()))
        if b64match is not None:
            _debug_print_trace("regex found: ", b64match.groupdict()["b64"])
            # if (in a recursive call) we already know that this string
            # doesn't decode skip this match
            if b64match.groupdict()['b64'] in _UNDECODABLE_STRINGS:
                _debug_print_trace('previous undecodable string')
                match_pos = b64match.end()
                continue

            # try to decode
            fragment_index += 1
            (decoded_fragment, binary_items) = _decode_and_format_b64_string(
                b64match.groupdict()["b64"],
                item_prefix=item_prefix,
                current_index=fragment_index,
                current_depth=current_depth,
            )

            # if the string didn't decode we'll have the same output as input
            # so add that to our set of undecodable strings (we need to track this
            # otherwise we will recurse infinitely)
            something_decoded = decoded_fragment != b64match.groupdict()["b64"]
            if something_decoded:
                # we did decode something so lets put our result this in the output string
                if binary_items:
                    new_records = _add_to_results(binary_items,
                                                  b64match.groupdict()['b64'],
                                                  current_depth,
                                                  item_prefix,
                                                  fragment_index)
                    binary_records = binary_records.append(new_records,
                                                           ignore_index=True,
                                                           sort=False)
                # replace the decoded fragment in our current results string
                # (decode_string)
                decoded_string = decoded_string.replace(
                    b64match.groupdict()["b64"], decoded_fragment
                )
                _debug_print_trace(
                    "Replaced string", decoded_string[match_pos : match_pos + 100]
                )
                match_pos += len(decoded_fragment)
            else:
                _UNDECODABLE_STRINGS.add(b64match.groupdict()['b64'])
                _debug_print_trace('new undecodable string')
                match_pos = b64match.end()

        else:
            _debug_print_trace('Pattern not found: ', match_pos)
            break

        if fragment_index > 50:
            break

    # if we reach our max recursion depth bail out here
    if max_recursion == 0:
        _debug_print_trace("max recursion reached")
        return decoded_string, binary_records

    if something_decoded:
        # stuff that we have already decoded may also contain further
        # base64 encoded strings
        prefix = (f'{item_prefix}.{fragment_index}.'
                  if item_prefix else f'{fragment_index}.')
        next_level_string, child_records = _decode_b64_string_recursive(
            decoded_string,
            item_prefix=prefix,
            max_recursion=max_recursion - 1,
            current_depth=(current_depth + 1))
        return next_level_string, binary_records.append(
            child_records, ignore_index=True, sort=False)

    _debug_print_trace('Nothing left to decode')
    return decoded_string, binary_records


def _add_to_results(binary_items: Iterable[BinaryRecord],
                    original_str: str,
                    current_depth: int,
                    item_prefix: str,
                    fragment_index: int) -> List[Dict[str, Any]]:
    """Add current set of decoding results to collection."""
    new_rows = []
    for bin_record in binary_items:
        new_row = bin_record._asdict()
        new_row['reference'] = (f'{item_prefix}',
                                f'{current_depth}.',
                                f'{fragment_index}')
        new_row['original_string'] = original_str
        new_row['md5'] = new_row['file_hashes']['md5']
        new_row['sha1'] = new_row['file_hashes']['sha1']
        new_row['sha256'] = new_row['file_hashes']['sha256']

        new_rows.append(new_row)
        # if pd_version_23():
        #     binary_records = binary_records.append(new_row,
        #                                            ignore_index=True,
        #                                            sort=False)
        # else:
        #     binary_records = binary_records.append(new_row,
        #                                            ignore_index=True)
    return new_rows


def _debug_print_trace(*args):
    if _debug_trace:
        for arg in args:
            print(arg, end='')
        print()


# pylint: disable=too-many-locals
def _decode_and_format_b64_string(b64encoded_string: str,
                                  item_prefix: str = None,
                                  current_depth: int = 1,
                                  current_index: int = 1
                                  ) -> Tuple[str, Optional[List[BinaryRecord]]]:
    """Decode string and return displayable content plus list of decoded artifacts."""
    # Check if we recognize this as a known file type
    (_, f_type) = _is_known_b64_prefix(b64encoded_string)
    _debug_print_trace('Found type: ', f_type)
    output_files = _decode_b64_binary(b64encoded_string, f_type)
    if not output_files:
        return b64encoded_string, None

    if len(output_files) == 1:
        # get the first (only) item
        out_name, out_record = list(output_files.items())[0]
        _debug_print_trace('_decode_b64_binary returned a single record')
        _debug_print_trace('record:', out_record)

        # Build display string
        # If a string, include the decoded item in the output
        if out_record.encoding_type in ['utf-8', 'utf-16']:
            display_string = (f'<decoded type=\'string\' name=\'{out_name}\' '
                              f'index=\'{item_prefix}{current_index}\' '
                              f'depth=\'{current_depth}\'>'
                              f'{out_record.decoded_string}</decoded>')
            return display_string, [out_record]

        # if a binary include printable bytes
        display_string = (f'<decoded value=\'binary\'  name=\'{out_name}\' '
                          f'type=\'{out_record.file_type}\' '
                          f'index=\'{item_prefix}{current_index}\' '
                          f'depth=\'{current_depth}\'>'
                          f'{out_record.printable_bytes}</decoded>')
        return display_string, [out_record]

    # Build header display string
    display_header = (f'<decoded value=\'multiple binary\' type=\'multiple\' '
                      f'index=\'{item_prefix}{current_index}\' '
                      f'depth=\'{current_depth}\'>')
    child_display_strings = []
    child_index = 1
    child_depth = current_depth + 1
    _debug_print_trace('_decode_b64_binary returned multiple records')

    # Build child display strings
    for child_name, child_rec in output_files.items():
        _debug_print_trace('Child_decode: ', child_rec)
        child_index_string = f'{item_prefix}{current_index}.{child_index}'

        if child_rec.encoding_type in ['utf-8', 'utf-16']:
            # If a string, include the decoded item in the output
            child_display_string = (f'<decoded type=\'string\' name=\'{child_name}\' '
                                    f'index=\'{child_index_string}\' '
                                    f'depth=\'{child_depth}\'>'
                                    f'{child_rec.decoded_string}</decoded>')
        else:
            # if a binary just record its presence
            child_display_string = (f'<decoded type=\'{child_rec.file_type}\' '
                                    f'name=\'{child_name}\' '
                                    f'index=\'{child_index_string}\' '
                                    f'depth=\'{child_depth}\'>'
                                    f'{child_rec.printable_bytes}</decoded>')
        child_display_strings.append(child_display_string)
        child_index += 1

    display_string = display_header + ''.join(child_display_strings) + '</decoded>'
    return display_string, list(output_files.values())


def _print_bytes(bytes_array):
    """Print byte array as string or hex."""
    enc_results = _get_byte_encoding(bytes_array)
    if enc_results.encoding_type != "binary":
        print(enc_results.decoded_string)

    else:
        print("Could not decode bytes to string. Hashes:")
        print(get_hashes(_binary_to_bytesio(bytes_array).getbuffer()))
        print(enc_results.printable_bytes)


def _as_byte_string(bytes_array):
    return " ".join(["{0:02x}".format(b) for b in bytes_array])


def _empty_binary_rec():
    return BinaryRecord(
        reference=None,
        original_string=None,
        decoded_string=None,
        encoding_type=None,
        file_name=None,
        file_type=None,
        input_bytes=None,
        file_hashes=None,
        md5=None,
        sha1=None,
        sha256=None,
        printable_bytes=None,
    )


def _get_byte_encoding(bytes_array):
    """
    Return encoding type and decoded result.

    Decoded result is list of hex bytes in the case that the decoded
    result is not a string
    """
    result_rec = _empty_binary_rec()
    printable_bytes = _as_byte_string(bytes_array)
    try:
        decoded_string = bytes_array.decode("utf-8")
        return result_rec._replace(
            decoded_string=decoded_string,
            encoding_type="utf-8",
            printable_bytes=printable_bytes,
        )
    except UnicodeDecodeError:
        pass

    try:
        # Difficult to tell the difference between a real unicode string
        # and a binary string that happens to decode to a utf-16 string
        decoded_string = bytes_array.decode("utf-16")
        return result_rec._replace(
            decoded_string=decoded_string,
            encoding_type="utf-16",
            printable_bytes=printable_bytes,
        )
    except UnicodeDecodeError:
        pass
    return result_rec._replace(encoding_type="binary", printable_bytes=printable_bytes)


def _is_known_b64_prefix(input_string):
    """If this is known file type return the prefix and file type."""
    first160chars = input_string[0:160].replace("\n", "").replace("\r", "")
    for prefix, file_type in _BASE64_HEADER_TYPES.items():
        if first160chars.startswith(prefix):
            return prefix, file_type

    for matching_string, file_type in _BASE64_HEADER_OFFSET_TYPES.items():
        regex_comp = re.compile(matching_string, re.I | re.X)
        if regex_comp.search(first160chars):
            return matching_string, file_type
    return None, None


def _decode_b64_binary(input_string, file_type=None):
    """Examine input string for known binaries and decode and unpack."""
    if not file_type:
        (_, f_type) = _is_known_b64_prefix(input_string)
        file_type = f_type

    try:
        decoded_bytes = base64.b64decode(input_string)
        return _unpack_and_hash_b64_binary(decoded_bytes, file_type)
    except binascii.Error:
        # we couldn't decode
        _debug_print_trace("Binascii exception - trying to decode string")
        _debug_print_trace(input_string)
        return None


def _unpack_and_hash_b64_binary(input_bytes, file_type=None):
    """
    If this is a known archive type extract the contents.

    Return a dictionary of (file_type :
        (file_name, file_hashes, input_bytes, decoded_string, encoding_type)
    """
    if not input_bytes:
        return None

    output_files = dict()
    if file_type in ["zip", "gz", "tar"]:
        # if this is a known archive type - try to extract the contents
        (unpacked_type, file_items) = _get_items_from_archive(input_bytes, file_type)
        if unpacked_type != "unknown":
            for file_name, extracted_file in file_items.items():
                file_results = _get_hashes_and_printable_string(extracted_file)
                idx = f"[{unpacked_type}] Filename: {file_name}"

                # ToDo - the unpacked type here refers to the archive file type
                # so assigning this to file_type is not exactly the right thing
                # to do. In a future episode we'll try to determine the file type
                # using magic numbers.
                output_files[idx] = file_results._replace(
                    file_name=file_name,
                    file_type=unpacked_type,
                    input_bytes=extracted_file,
                )
                _debug_print_trace(
                    "_unpack_and_hash_b64_binary item (archive): ",
                    type(file_results.decoded_string),
                    file_results.decoded_string,
                )

    if not output_files:
        # if this wasn't a known archive type or we failed to unpack anything,
        # just get the hashes and return
        file_results = _get_hashes_and_printable_string(input_bytes)
        idx = f"[{file_type}]"
        output_files[idx] = file_results._replace(
            file_name="unknown", file_type=file_type, input_bytes=input_bytes
        )
        _debug_print_trace(
            "_unpack_and_hash_b64_binary item (other): ",
            type(file_results.decoded_string),
            file_results.decoded_string,
        )
    return output_files


def _get_hashes_and_printable_string(extracted_file):
    """
    Get the hashes, encoding type and printable form of binary.

    (either string or list of hex-encoded byte values)
    """
    file_details = _get_byte_encoding(extracted_file)
    file_hashes = get_hashes(extracted_file)
    return file_details._replace(file_hashes=file_hashes)


def _get_items_from_archive(binary, archive_type="zip"):
    """Extract contained files from an archive type."""
    _debug_print_trace("_get_items_from_archive type: ", archive_type)
    if archive_type == "zip":
        return get_items_from_zip(binary)
    if archive_type == "gz":
        return get_items_from_gzip(binary)
    if archive_type == "tar":
        return get_items_from_tar(binary)
    return "unknown", {archive_type, binary}


@export
def get_items_from_gzip(binary: bytes) -> Tuple[str, Mapping[str, bytes]]:
    """
    Return decompressed gzip contents.

    Parameters
    ----------
    binary : bytes
        byte array of gz file

    Returns
    -------
    Tuple[str, bytes]
        File type + decompressed file

    """
    archive_file = gzip.decompress(binary)
    return "gz", {"gzip_file": archive_file}


@export
def get_items_from_zip(binary: bytes) -> Tuple[str, Mapping[str, bytes]]:
    """
    Return dictionary of zip contents.

    Parameters
    ----------
    binary : bytes
        byte array of zip file

    Returns
    -------
    Tuple[str, Mapping[str, bytes]]
        Filetype + dictionary of file name + file content

    """
    file_obj = io.BytesIO(binary)
    zip_archive = zipfile.ZipFile(file_obj, mode="r")
    archive_dict = dict()
    for item in zip_archive.namelist():
        archive_file = zip_archive.read(item)
        archive_dict[item] = archive_file
    return "zip", archive_dict


@export
def get_items_from_tar(binary: bytes) -> Tuple[str, Mapping[str, Optional[bytes]]]:
    """
    Return dictionary of tar file contents.

    Parameters
    ----------
    binary : bytes
        byte array of zip file

    Returns
    -------
    Tuple[str, Mapping[str, bytes]]
        Filetype + dictionary of file name + file content

    """
    file_obj = io.BytesIO(binary)
    # Open tarfile
    tar = tarfile.open(mode="r", fileobj=file_obj)
    archive_dict = dict()  # Dict[str, Optional[bytes]]
    # Iterate over every member
    for item in tar.getnames():
        tar_file = tar.extractfile(item)
        if tar_file:
            archive_dict[item] = tar_file.read()
        else:
            archive_dict[item] = b''
    return 'tar', archive_dict


@export
def get_hashes(binary: bytes) -> Mapping[str, str]:
    """
    Return md5, sha1 and sha256 hashes of input byte string.

    Parameters
    ----------
    binary : bytes
        byte string of item to be hashed

    Returns
    -------
    Mapping[str, str]
        dictionary of hash algorithm + hash value

    """
    hash_dict = dict()
    for hash_type in ["md5", "sha1", "sha256"]:
        if hash_type == "md5":
            hash_alg = hashlib.md5()
        elif hash_type == "sha256":
            hash_alg = hashlib.sha256()
        elif hash_type == "sha1":
            hash_alg = hashlib.sha1()
        hash_alg.update(binary)
        hash_dict[hash_type] = hash_alg.hexdigest()
    return hash_dict


def _binary_to_bytesio(binary):
    if isinstance(binary, io.BytesIO):
        return binary.getbuffer()
    return io.BytesIO(binary).getbuffer()

<<<<<<< HEAD

=======
>>>>>>> 00146328
def _b64_string_pad(string):
    if len(string) % 4 == 0:
        return string
    else:
<<<<<<< HEAD
        string = string.rstrip("=")
        while len(string) % 4 != 0:
            string = string + "A"
=======
        string = string.rstrip('=')
        while len(string) % 4 != 0:
            string = string + 'A'
>>>>>>> 00146328
        return string<|MERGE_RESOLUTION|>--- conflicted
+++ resolved
@@ -180,13 +180,8 @@
         for input_row in rows_with_b64_match[[column]].itertuples():
             input_string = _b64_string_pad(input_row[1])
             (decoded_string, output_frame) = _decode_b64_string_recursive(input_string)
-<<<<<<< HEAD
             output_frame["src_index"] = input_row.Index
             output_frame["full_decoded_string"] = decoded_string
-=======
-            output_frame['src_index'] = input_row.Index
-            output_frame['full_decoded_string'] = decoded_string
->>>>>>> 00146328
             if output_df is None:
                 output_df = output_frame
             else:
@@ -817,21 +812,11 @@
         return binary.getbuffer()
     return io.BytesIO(binary).getbuffer()
 
-<<<<<<< HEAD
-
-=======
->>>>>>> 00146328
 def _b64_string_pad(string):
     if len(string) % 4 == 0:
         return string
     else:
-<<<<<<< HEAD
         string = string.rstrip("=")
         while len(string) % 4 != 0:
             string = string + "A"
-=======
-        string = string.rstrip('=')
-        while len(string) % 4 != 0:
-            string = string + 'A'
->>>>>>> 00146328
         return string