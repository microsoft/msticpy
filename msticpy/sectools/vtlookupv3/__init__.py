--- conflicted
+++ resolved
@@ -11,17 +11,13 @@
 # flake8: noqa: F401
 from .vt_pivot import add_pivot_functions
 from .vtfile_behavior import VTFileBehavior
-<<<<<<< HEAD
-from .vtlookupv3 import VT_API_NOT_FOUND, MsticpyVTNoDataError, VTLookupV3
-=======
 from .vtlookupv3 import (
-    VTLookupV3,
     VT_API_NOT_FOUND,
     MsticpyVTNoDataError,
     VTEntityType,
+    VTLookupV3,
     VTObjectProperties,
 )
->>>>>>> 3f3140ac
 from .vtobject_browser import VTObjectBrowser
 
 __version__ = VERSION
