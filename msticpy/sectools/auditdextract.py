# -------------------------------------------------------------------------
# Copyright (c) Microsoft Corporation. All rights reserved.
# Licensed under the MIT License. See License.txt in the project root for
# license information.
# --------------------------------------------------------------------------
"""
Auditd extractor.

Module to load and decode Linux audit logs. It collapses messages
sharing the same message ID into single events, decodes hex-encoded data
fields and performs some event-specific formatting and normalization
(e.g. for process start events it will re-assemble the process command
line arguments into a single string). This is still a work-in-progress.

"""
import codecs
import re
from datetime import datetime
from typing import Mapping, Any, Tuple, Dict, List, Optional, Set

import pandas as pd


from .._version import VERSION

__version__ = VERSION
__author__ = "Ian Hellen"

# Constants
# Fields that we know are frequently encoded
_ENCODED_PARAMS: Dict[str, Set[str]] = {
    "EXECVE": {"a0", "a1", "a2", "a3", "arch"},
    "PROCTITLE": {"proctitle"},
    "USER_CMD": {"cmd"},
}

# USER_START message schema
_USER_START: Dict[str, Optional[str]] = {
    "pid": "int",
    "uid": "int",
    "auid": "int",
    "ses": "int",
    "msg": None,
    "acct": None,
    "exe": None,
    "hostname": None,
    "addr": None,
    "terminal": None,
    "res": None,
}

# Message types schema
_FIELD_DEFS: Dict[str, Dict[str, Optional[str]]] = {
    "SYSCALL": {
        "success": None,
        "ppid": "int",
        "pid": "int",
        "auid": "int",
        "uid": "int",
        "gid": "int",
        "euid": "int",
        "egid": "int",
        "ses": "int",
        "exe": None,
        "com": None,
    },
    "CWD": {"cwd": None},
    "PROCTITLE": {"proctitle": None},
    "LOGIN": {
        "pid": "int",
        "uid": "int",
        "tty": None,
        "old-ses": "int",
        "ses": "int",
        "res": None,
    },
    "EXECVE": {"argc": "int", "a0": None, "a1": None, "a2": None},
    "_USER_START": _USER_START,
    "USER_END": _USER_START,
    "CRED_DISP": _USER_START,
    "USER_ACCT": _USER_START,
    "CRED_ACQ": _USER_START,
    "USER_CMD": {
        "pid": "int",
        "uid": "int",
        "auid": "int",
        "ses": "int",
        "msg": None,
        "cmd": None,
        "terminal": None,
        "res": None,
    },
}


def unpack_auditd(audit_str: List[Dict[str, str]]) -> Mapping[str, Mapping[str, Any]]:
    """
    Unpack an Audit message and returns a dictionary of fields.

    Parameters
    ----------
    audit_str : str
        The auditd raw record

    Returns
    -------
    Mapping[str, Any]
        The extracted message fields and values

    """
    event_dict: Dict[str, Dict[str, Any]] = {}
    # The audit_str should be a list of dicts - '{EXECVE : {'p1': 'foo', p2: 'bar'...},
    #                                      PATH: {'a1': 'xyz',....}}

    for record in audit_str:
        # process a single message type, splitting into type name
        # and contents
        for rec_key, rec_val in record.items():
            rec_dict: Dict[str, Optional[str]] = {}
            # Get our field mapping for encoded params for this
            # mssg_type (rec_key)
            encoded_fields_map = _ENCODED_PARAMS.get(rec_key, None)
            for rec_item in rec_val:
                # for each mssg item, split into k/v pair
                rec_split = rec_item.split("=", maxsplit=1)
                if len(rec_split) == 1:
                    rec_dict[rec_split[0]] = None
                    continue
                if (
                    not encoded_fields_map
                    or rec_split[1].startswith('"')
                    or rec_split[0] not in encoded_fields_map
                ):
                    field_value = rec_split[1].strip('"')
                else:
                    try:
                        # Try to decode this from hex-string to text
                        # Mypy thinks codecs.decode returns a str so
                        # incorrectly issues a type warning - in this case it
                        # will return a bytes string.
                        field_value = codecs.decode(  # type: ignore
                            bytes(rec_split[1], "utf-8"), "hex"
                        ).decode("utf-8")
                    except ValueError:
                        field_value = rec_split[1]
                        print(rec_val)
                        print(
                            "ERR:",
                            rec_key,
                            rec_split[0],
                            rec_split[1],
                            type(rec_split[1]),
                        )
                rec_dict[rec_split[0]] = field_value
            event_dict[rec_key] = rec_dict

    return event_dict


def _extract_event(message_dict: Mapping[str, Any]) -> Tuple[str, Mapping[str, Any]]:
    """
    Assemble discrete messages sharing the same message Id into a single event.

    Parameters
    ----------
    message_dict : Mapping[str, Any]
        the input dictionary

    Returns
    -------
    Tuple[str, Mapping[str, Any]
        the assembled message type and contents

    """
    # Handle process executions specially
    if "SYSCALL" in message_dict and "EXECVE" in message_dict:
        proc_create_dict: Dict[str, Any] = {}
        for mssg_type in ["SYSCALL", "CWD", "EXECVE", "PROCTITLE"]:
            if mssg_type not in message_dict or mssg_type not in _FIELD_DEFS:
                continue
            _extract_mssg_value(mssg_type, message_dict, proc_create_dict)

            if mssg_type == "EXECVE":
                args = int(proc_create_dict.get("argc", 1))
                arg_strs = []
                for arg_idx in range(0, args):
                    arg_strs.append(proc_create_dict.get(f"a{arg_idx}", ""))

                proc_create_dict["cmdline"] = " ".join(arg_strs)
        return "SYSCALL_EXECVE", proc_create_dict

    event_dict: Dict[str, Any] = {}
    for mssg_type, _ in message_dict.items():
        if mssg_type in _FIELD_DEFS:
            _extract_mssg_value(mssg_type, message_dict, event_dict)
        else:
            # We don't check for duplicated keys here - if
            # there are multiple messages with the same key, the
            # last one will overwrite the previous value
            event_dict.update(message_dict[mssg_type])
    return list(message_dict.keys())[0], event_dict


def _extract_mssg_value(
    mssg_type: str,
    message_dict: Mapping[str, Mapping[str, Any]],
    event_dict: Dict[str, Any],
):
    """
    Extract field/value from the message dictionary.

    Parameters
    ----------
    mssg_type : str
        The Audit message type
    message_dict : Mapping[str, str]
        The input dictionary
    event_dict : Dict[str, Any]
        The output dictionary

    """
    # if the field requires conversion conv will specify the
    # target type - only int currently
    for fieldname, conv in _FIELD_DEFS[mssg_type].items():
        value = message_dict[mssg_type].get(fieldname, None)
        if not value:
            return
        if conv:
            if conv == "int":
                value = int(value)
                if value == 4294967295:
                    value = -1
        if fieldname in event_dict:
            event_dict[f"{fieldname}_{mssg_type}"] = value
        else:
            event_dict[fieldname] = value


def _move_cols_to_front(data: pd.DataFrame, column_count: int = 1) -> pd.DataFrame:
    """
    Move N columns from end to front of DataFrame.

    Parameters
    ----------
    data : pd.DataFrame
        The input DataFrame
    column_count : int, optional
        The number of columns to move (the default is 1)

    Returns
    -------
    pd.DataFrame
        DataFrame with `column_count` columns shifted to front

    """
    return data[list(data.columns[-column_count:]) + list(data.columns[:-column_count])]


def extract_events_to_df(
    data: pd.DataFrame,
    input_column: str = "AuditdMessage",
    event_type: str = None,
    verbose: bool = False,
) -> pd.DataFrame:
    """
    Extract auditd raw messages into a dataframe.

    Parameters
    ----------
    data : pd.DataFrame
        The input dataframe with raw auditd data in
        a single string column
    input_column : str, optional
        the input column name (the default is 'AuditdMessage')
    event_type : str, optional
        the event type, if None, defaults to all (the default is None)
    verbose : bool, optional
        Give feedback on stages of processing (the default is False)

    Returns
    -------
    pd.DataFrame
        The resultant DataFrame

    """
    if verbose:
        start_time = datetime.utcnow()
        print(f"Unpacking auditd messages for {len(data)} events...")

    # If the provided table has auditd messages as a string format and
    # extract key elements.
    if isinstance(data[input_column].head(1)[0], str):
        data["mssg_id"] = data.apply(
            lambda x: _extract_timestamp(x[input_column]), axis=1
        )
        data[input_column] = data.apply(
            lambda x: _parse_audit_message(x[input_column]), axis=1
        )

    # Our first pandas expression does most of the work - unpacking the
    # column contents, then extracting these into a two columns
    # EventType (the main auditd mssg type) and a dict of k/v values
    # EventData
    tmp_df = data.apply(
        lambda x: _extract_event(unpack_auditd(x[input_column])),
        axis=1,
        result_type="expand",
    ).rename(columns={0: "EventType", 1: "EventData"})
    # if only one type of event is requested
    if event_type:
        tmp_df = tmp_df[tmp_df["EventType"] == event_type]
        if verbose:
            print(f"Event subset = ", event_type, " (events: {len(tmp_df)})")

    if verbose:
        print("Building output dataframe...")

    # We convert the EventData dict into a series,
    # then merge with:
    # First - the intermediate input DF to add back the EventType column
    # Second - the original input DF to add back metadata columns like Computer
    # Finally get rid of any empty columns
    tmp_df = (
        tmp_df.apply(lambda x: pd.Series(x.EventData), axis=1)
        .merge(tmp_df[["EventType"]], left_index=True, right_index=True)
        .merge(
            data.drop([input_column], axis=1),
            how="inner",
            left_index=True,
            right_index=True,
        )
        .dropna(axis=1, how="all")
    )

    if verbose:
        print("Fixing timestamps...")

    # extract real timestamp from mssg_id
    tmp_df["TimeStamp"] = tmp_df.apply(
        lambda x: datetime.utcfromtimestamp(float(x["mssg_id"].split(":")[0])), axis=1
    )
    tmp_df = (
        tmp_df.drop(["TimeGenerated"], axis=1)
        .rename(columns={"TimeStamp": "TimeGenerated"})
        .pipe(_move_cols_to_front, column_count=5)
    )
    if verbose:
        print(f"Complete. {len(tmp_df)} output rows", end=" ")
        delta = datetime.utcnow() - start_time
        print(f"time: {delta.seconds + delta.microseconds/1_000_000} sec")

    return tmp_df


def get_event_subset(data: pd.DataFrame, event_type: str) -> pd.DataFrame:
    """
    Return a subset of the events matching type event_type.

    Parameters
    ----------
    data : pd.DataFrame
        The input data
    event_type : str
        The event type to select

    Returns
    -------
    pd.DataFrame
        The subset of the data where
        data['EventType'] == event_type

    """
    return (
        data[data["EventType"] == event_type].dropna(axis=1, how="all").infer_objects()
    )


def read_from_file(
    filepath: str, event_type: str = None, verbose: bool = False, dummy_sep: str = "\t"
) -> pd.DataFrame:
    r"""
    Extract Audit events from a log file.

    Parameters
    ----------
    filepath : str
        path to the input file
    event_type : str, optional
        The type of event to extract if only a subset required.
        (the default is None, which processes all types)
    verbose : bool, optional
        If true more progress messages are output
        (the default is False)
    dummpy_sep : str, optional
        Separator to use for reading the 'csv' file
        (default is tab - '\t')

    Returns
    -------
    pd.DataFrame
        The output DataFrame

    Notes
    -----
    The dummy_sep parameter should be a character that does not
    occur in an input line. This function uses pandas read_csv
    to read the audit lines into a single column. Using a separator
    that does appear in the input (e.g. space or comma) will cause
    data to be parsed into muliple columns and anything after the
    first separator in a line will be lost.

    """
    # read in the file using pd.read_csv()
    df_raw = pd.read_csv(
        filepath, sep=dummy_sep, names=["raw_data"], skip_blank_lines=True, squeeze=True
    )

    # extract message ID into seperate column
    df_raw["mssg_id"] = df_raw.apply(
        lambda x: _extract_timestamp(x["raw_data"]), axis=1
    )
    # Pack message type and content into a dictionary:
    # {'mssg_type: ['item1=x, item2=y....]}
    df_raw["AuditdMessage"] = df_raw.apply(
        lambda x: _parse_audit_message(x["raw_data"]), axis=1
    )

    # Group the data by message id string and concatenate the message content
    # dictionaries in a list.
    df_grouped_cols = (
        df_raw.groupby(["mssg_id"]).agg({"AuditdMessage": list}).reset_index()
    )
    # pass this DataFrame to the event extractor.
    return extract_events_to_df(
        data=df_grouped_cols,
        input_column="AuditdMessage",
        event_type=event_type,
        verbose=verbose,
    )


<<<<<<< HEAD
def _parse_audit_message(audit_str: str) -> List[Dict[str, str]]:
=======
def _parse_audit_message(audit_str: str) -> List[Dict[str, List[str]]]:
>>>>>>> 119b81ca
    """
    Parse an auditd message string into List format required by unpack_auditd.

    Parameters
    ----------
    audit_str : str
        The Audit message

    Returns
    -------
    List[Dict[str, str]]
        The extracted message values

    """
    audit_message = audit_str.rstrip().split(": ")
    audit_headers = audit_message[0]
<<<<<<< HEAD
    audit_headers = re.match(r"type=([^\s]+)", audit_headers)
    audit_str = [{audit_headers.group(1): audit_message[1].split(" ")}]
    return audit_str
=======
    audit_hdr_match = re.match(r"type=([^\s]+)", audit_headers)
    if audit_hdr_match:
        audit_msg = [{audit_hdr_match.group(1): audit_message[1].split(" ")}]
        return audit_msg
    return []  # type ignore
>>>>>>> 119b81ca


def _extract_timestamp(audit_str: str) -> str:
    """
    Parse an auditd message string and extract the message time.

    Parameters
    ----------
    audit_str : str
        The Audit message

    Returns
    -------
    str
        The extracted message time string

    """
    audit_message = audit_str.rstrip().split(": ")
    audit_headers = audit_message[0]
<<<<<<< HEAD
    audit_headers = re.match(r".*msg=audit\(([^\)]+)\)", audit_headers)
    time_stamp = audit_headers.group(1).split(":")[0]
    return time_stamp
=======
    audit_hdr_match = re.match(r".*msg=audit\(([^\)]+)\)", audit_headers)
    if audit_hdr_match:
        time_stamp = audit_hdr_match.group(1).split(":")[0]
        return time_stamp
    return ""
>>>>>>> 119b81ca
<|MERGE_RESOLUTION|>--- conflicted
+++ resolved
@@ -439,11 +439,7 @@
     )
 
 
-<<<<<<< HEAD
-def _parse_audit_message(audit_str: str) -> List[Dict[str, str]]:
-=======
 def _parse_audit_message(audit_str: str) -> List[Dict[str, List[str]]]:
->>>>>>> 119b81ca
     """
     Parse an auditd message string into List format required by unpack_auditd.
 
@@ -460,17 +456,11 @@
     """
     audit_message = audit_str.rstrip().split(": ")
     audit_headers = audit_message[0]
-<<<<<<< HEAD
-    audit_headers = re.match(r"type=([^\s]+)", audit_headers)
-    audit_str = [{audit_headers.group(1): audit_message[1].split(" ")}]
-    return audit_str
-=======
     audit_hdr_match = re.match(r"type=([^\s]+)", audit_headers)
     if audit_hdr_match:
         audit_msg = [{audit_hdr_match.group(1): audit_message[1].split(" ")}]
         return audit_msg
     return []  # type ignore
->>>>>>> 119b81ca
 
 
 def _extract_timestamp(audit_str: str) -> str:
@@ -490,14 +480,8 @@
     """
     audit_message = audit_str.rstrip().split(": ")
     audit_headers = audit_message[0]
-<<<<<<< HEAD
-    audit_headers = re.match(r".*msg=audit\(([^\)]+)\)", audit_headers)
-    time_stamp = audit_headers.group(1).split(":")[0]
-    return time_stamp
-=======
     audit_hdr_match = re.match(r".*msg=audit\(([^\)]+)\)", audit_headers)
     if audit_hdr_match:
         time_stamp = audit_hdr_match.group(1).split(":")[0]
         return time_stamp
-    return ""
->>>>>>> 119b81ca
+    return ""