--- conflicted
+++ resolved
@@ -31,12 +31,7 @@
 __version__ = VERSION
 __author__ = "Thomas Roccia | @fr0gger_"
 
-<<<<<<< HEAD
-=======
 # pylint: disable=invalid-name
-_BASE_URL = "https://pulsedive.com/api/"
-
->>>>>>> 544930fe
 _QUERY_OBJECTS_MAPPINGS: dict[str, dict[str, str]] = {
     "indicator": {"indicator": "observable"},
     "threat": {"threat": "observable"},
