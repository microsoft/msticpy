# -------------------------------------------------------------------------
# Copyright (c) Microsoft Corporation. All rights reserved.
# Licensed under the MIT License. See License.txt in the project root for
# license information.
# --------------------------------------------------------------------------
"""
ip_utils - IP Address functions.

Contains a series of functions required to manipulate and
enrich IP Address data to assist investigations.

Designed to support any data source containing IP address entity.

"""
from __future__ import annotations

import ipaddress
import logging
import re
import socket
import warnings
from dataclasses import dataclass, field
from functools import lru_cache
from time import sleep
from typing import Any, Callable

import httpx
import pandas as pd
from bs4 import BeautifulSoup
from deprecated.sphinx import deprecated
from typing_extensions import Self

from .._version import VERSION
from ..common.exceptions import MsticpyConnectionError, MsticpyException
from ..common.utility import arg_to_list, export
from ..datamodel.entities import GeoLocation, IpAddress

logger: logging.Logger = logging.getLogger(__name__)

__version__ = VERSION
__author__ = "Ashwin Patil"


_REGISTRIES: dict[str, dict[str, str]] = {
    "arin": {
        "url": "http://rdap.arin.net/registry/ip/",
    },
    "ripencc": {
        "url": "http://rdap.db.ripe.net/ip/",
    },
    "apnic": {
        "url": "http://rdap.apnic.net/ip/",
    },
    "lacnic": {
        "url": "http://rdap.lacnic.net/rdap/ip/",
    },
    "afrinic": {
        "url": "http://rdap.afrinic.net/rdap/ip/",
    },
}

_POTAROO_ASNS_URL = "https://bgp.potaroo.net/cidr/autnums.html"

RATE_LIMIT_THRESHOLD: int = 50


# Closure to cache ASN dictionary from Potaroo
def _fetch_asns() -> Callable[[], dict[str, str]]:
    """Create closure for ASN fetching."""
    asns_dict: dict[str, str] = {}

    def _get_asns_dict() -> dict[str, str]:
        """Return or fetch and return ASN Soup."""
        nonlocal asns_dict
        if not asns_dict:
            try:
                asns_resp: httpx.Response = httpx.get(_POTAROO_ASNS_URL)
            except httpx.ConnectError as err:
                err_msg: str = "Unable to get ASN details from potaroo.net"
                raise MsticpyConnectionError(err_msg) from err
            asns_soup = BeautifulSoup(asns_resp.content, features="lxml")
            asns_dict = {
                str(asn.next_element)
                .strip(): str(asn.next_element.next_element)
                .strip()
                for asn in asns_soup.find_all("a")
            }
        return asns_dict

    return _get_asns_dict


# Create the dictionary accessor from the fetch_asns wrapper
_ASNS_DICT: Callable[[], dict[str, str]] = _fetch_asns()


@export
def convert_to_ip_entities(
    ip_str: str | None = None,
    data: pd.DataFrame | None = None,
    ip_col: str | None = None,
    *,
    geo_lookup: bool = True,
) -> list[IpAddress]:
    """
    Take in an IP Address string and converts it to an IP Entity.

    Parameters
    ----------
    ip_str : str
        A string with a single IP Address or multiple addresses
        delimited by comma or space
    data : pd.DataFrame
        Use DataFrame as input
    ip_col : str
        Column containing IP addresses
    geo_lookup : bool
        If true, do geolocation lookup on IPs,
        by default, True

    Returns
    -------
    List
        The populated IP entities including address and geo-location

    Raises
    ------
    ValueError
        If neither ip_string or data/column provided as input

    """
    # locally imported to prevent cyclic import
    # pylint: disable=import-outside-toplevel, cyclic-import
    from .geoip import GeoLiteLookup

    geo_lite_lookup: GeoLiteLookup = GeoLiteLookup()

    ip_entities: list[IpAddress] = []
    all_ips: set[str] = set()

    if ip_str:
        addrs: list[str] = arg_to_list(ip_str)
    elif data is not None and ip_col:
        addrs = data[ip_col].to_numpy().tolist()
    else:
        err_msg: str = "Must specify either ip_str or data + ip_col parameters."
        raise ValueError(err_msg)

    for addr in addrs:
        if isinstance(addr, list):
            ip_list: set[str] = set(addr)
        elif isinstance(addr, str) and "," in addr:
            ip_list = {ip.strip() for ip in addr.split(",")}
        else:
            ip_list = {addr}
        ip_list = ip_list - all_ips  # remove IP addresses we've seen
        ip_entities.extend(IpAddress(Address=ip) for ip in ip_list)
        all_ips |= ip_list
        if geo_lookup:
            for ip_ent in ip_entities:
                geo_lite_lookup.lookup_ip(ip_entity=ip_ent)
    return ip_entities


@deprecated("Will be removed in a version 2.2", version="1.4.0")
@export
def create_ip_record(
    heartbeat_df: pd.DataFrame,
    az_net_df: pd.DataFrame | None = None,
) -> IpAddress:
    """
    Generate ip_entity record for provided IP value.

    Parameters
    ----------
    heartbeat_df : pd.DataFrame
        A dataframe of heartbeat data for the host
    az_net_df : pd.DataFrame
        Option dataframe of Azure network data for the host

    Returns
    -------
    IP
        Details of the IP data collected

    """
    ip_entity: IpAddress = IpAddress()

    # Produce ip_entity record using available dataframes
    ip_hb: pd.Series[str] = heartbeat_df.iloc[0]
    ip_entity.Address = ip_hb["ComputerIP"]
<<<<<<< HEAD
    ip_entity.hostname = ip_hb["Computer"]
    ip_entity.SourceComputerId = ip_hb["SourceComputerId"]
    ip_entity.OSType = ip_hb["OSType"]
    ip_entity.OSName = ip_hb["OSName"]
    ip_entity.OSVMajorVersion = ip_hb["OSMajorVersion"]
    ip_entity.OSVMinorVersion = ip_hb["OSMinorVersion"]
    ip_entity.ComputerEnvironment = ip_hb["ComputerEnvironment"]
    ip_entity.OmsSolutions = [sol.strip() for sol in ip_hb["Solutions"].split(",")]
    ip_entity.VMUUID = ip_hb["VMUUID"]
    ip_entity.SubscriptionId = ip_hb["SubscriptionId"]
    geoloc_entity: GeoLocation = GeoLocation()
    geoloc_entity.CountryName = ip_hb["RemoteIPCountry"]
    geoloc_entity.Longitude = ip_hb["RemoteIPLongitude"]
    geoloc_entity.Latitude = ip_hb["RemoteIPLatitude"]
    ip_entity.Location = geoloc_entity
=======
    ip_entity.hostname = ip_hb["Computer"]  # type: ignore
    ip_entity.SourceComputerId = ip_hb["SourceComputerId"]  # type: ignore
    ip_entity.OSType = ip_hb["OSType"]  # type: ignore
    ip_entity.OSName = ip_hb["OSName"]  # type: ignore
    ip_entity.OSVMajorVersion = ip_hb["OSMajorVersion"]  # type: ignore
    ip_entity.OSVMinorVersion = ip_hb["OSMinorVersion"]  # type: ignore
    ip_entity.ComputerEnvironment = ip_hb["ComputerEnvironment"]  # type: ignore
    ip_entity.OmsSolutions = [  # type: ignore
        sol.strip() for sol in ip_hb["Solutions"].split(",")
    ]
    ip_entity.VMUUID = ip_hb["VMUUID"]  # type: ignore
    ip_entity.SubscriptionId = ip_hb["SubscriptionId"]  # type: ignore
    geoloc_entity = GeoLocation()  # type: ignore
    geoloc_entity.CountryOrRegionName = ip_hb["RemoteIPCountry"]  # type: ignore
    geoloc_entity.Longitude = ip_hb["RemoteIPLongitude"]  # type: ignore
    geoloc_entity.Latitude = ip_hb["RemoteIPLatitude"]  # type: ignore
    ip_entity.Location = geoloc_entity  # type: ignore
>>>>>>> b5e052a0

    # If Azure network data present add this to host record
    if az_net_df is not None and not az_net_df.empty:
        if len(az_net_df) == 1:
            priv_addr_str: str = az_net_df["PrivateIPAddresses"].loc[0]
            ip_entity["private_ips"] = convert_to_ip_entities(priv_addr_str)
            pub_addr_str: str = az_net_df["PublicIPAddresses"].loc[0]
            ip_entity["public_ips"] = convert_to_ip_entities(pub_addr_str)
        else:
            if "private_ips" not in ip_entity:
                ip_entity["private_ips"] = []
            if "public_ips" not in ip_entity:
                ip_entity["public_ips"] = []

    return ip_entity


@export
def get_ip_type(ip: str | None = None, ip_str: str | None = None) -> str:
    """
    Validate value is an IP address and determine IPType category.

    (IPAddress category is e.g. Private/Public/Multicast).

    Parameters
    ----------
    ip : str
        The string of the IP Address
    ip_str : str
        The string of the IP Address - alias for `ip`

    Returns
    -------
    str
        Returns ip type string using ip address module

    """
    ip_str = ip or ip_str
    if not ip_str:
        err_msg: str = "'ip' or 'ip_str' value must be specified"
        raise ValueError(err_msg)
    try:
        ip_obj: ipaddress.IPv4Address | ipaddress.IPv6Address = ipaddress.ip_address(
            ip_str,
        )
    except ValueError:
        logger.exception("%s does not appear to be an IPv4 or IPv6 address", ip_str)
    else:
        return_values: dict[str, str] = {
            "is_multicast": "Multicast",
            "is_global": "Public",
            "is_loopback": "Loopback",
            "is_link_local": "Link Local",
            "is_unspecified": "Unspecified",
            "is_private": "Private",
            "is_reserved": "Reserved",
        }
        for func, msg in return_values.items():
            if getattr(ip_obj, func):
                return msg
        return "Unspecified"

    return "Unspecified"


@deprecated("Replaced with ip_whois function", version="2.1.0")
@export
@lru_cache(maxsize=1024)
def get_whois_info(
    ip: str | None = None,
    *,
    show_progress: bool = False,
    ip_str: str | None = None,
) -> pd.DataFrame | _IpWhoIsResult:
    """
    Retrieve whois ASN information for given IP address using IPWhois python package.

    Parameters
    ----------
    ip : str
        IP Address to look up.
    ip_str : str
        alias for `ip`.
    show_progress : bool, optional
        Show progress for each query, by default False

    Returns
    -------
    IP
        Details of the IP data collected

    Notes
    -----
    This function uses the Python functools lru_cache and
    will return answers from the cache for previously queried
    IP addresses.

    """
    ip_str = ip or ip_str
    if not ip_str:
        err_msg: str = "'ip' or 'ip_str' value must be specified"
        raise ValueError(err_msg)
    ip_type: str = get_ip_type(ip_str)
    if ip_type == "Public":
        logger.info(ip_str)
        try:
            whois_result: pd.DataFrame | _IpWhoIsResult = ip_whois(ip_str)
        except MsticpyException as err:
            return _IpWhoIsResult(
                name=f"Error during lookup of {ip_str} {type(err)}",
                properties={},
            )
        if show_progress:
            logger.info(".")
        return whois_result
    return _IpWhoIsResult(
        name=f"No ASN Information for IP type: {ip_type}",
        properties={},
    )


@export
def get_whois_df(  # noqa: PLR0913
    data: pd.DataFrame,
    ip_column: str,
    *,
    all_columns: bool = True,
    asn_col: str = "AsnDescription",
    whois_col: str = "WhoIsData",
    show_progress: bool = False,
) -> pd.DataFrame:
    """
    Retrieve Whois ASN information for DataFrame of IP Addresses.

    Parameters
    ----------
    data : pd.DataFrame
        Input DataFrame
    ip_column : str
        Column name of IP Address to look up.
    all_columns:
        Expand all whois data to columns.
    asn_col : str, optional
        Name of the output column for ASN description,
        by default "ASNDescription".
        Ignored if `all_columns` is True.
    whois_col : str, optional
        Name of the output column for full whois data,
        by default "WhoIsData"
        Ignored if `all_columns` is True.
    show_progress : bool, optional
        Show progress for each query, by default False

    Returns
    -------
    pd.DataFrame
        Output DataFrame with results in added columns.

    """
    del show_progress
    whois_data: pd.DataFrame | _IpWhoIsResult = ip_whois(
        data[ip_column].drop_duplicates(),
    )
    if (
        isinstance(whois_data, pd.DataFrame)
        and not whois_data.empty
        and "query" in whois_data.columns
    ):
        data = data.merge(
            whois_data,
            how="left",
            left_on=ip_column,
            right_on="query",
            suffixes=("", "_whois"),
        )
        data[whois_col] = data[whois_data.columns].apply(lambda x: x.to_dict(), axis=1)
        data[asn_col] = data["asn_description"]
        if not all_columns:
            return data.drop(columns=whois_data.columns)
        return data
    return data.assign(ASNDescription="No data returned")


@pd.api.extensions.register_dataframe_accessor("mp_whois")
@export
class IpWhoisAccessor:
    """Pandas api extension for IP Whois lookup."""

    def __init__(self: IpWhoisAccessor, pandas_obj: pd.DataFrame) -> None:
        """Instantiate pandas extension class."""
        self._df: pd.DataFrame = pandas_obj

    def lookup(
        self: Self,
        ip_column: str,
        *,
        asn_col: str = "ASNDescription",
        whois_col: str = "WhoIsData",
        show_progress: bool = False,
    ) -> pd.DataFrame:
        """
        Extract IoCs from either a pandas DataFrame.

        Parameters
        ----------
        ip_column : str
            Column name of IP Address to look up.
        asn_col : str, optional
            Name of the output column for ASN description,
            by default "ASNDescription"
        whois_col : str, optional
            Name of the output column for full whois data,
            by default "WhoIsData"
        show_progress : bool, optional
            Show progress for each query, by default False

        Returns
        -------
        pd.DataFrame
            Output DataFrame with results in added columns.

        """
        warn_message = (
            "This accessor method has been deprecated.\n"
            "Please use IpAddress.util.whois() pivot function."
            "This will be removed in MSTICPy v2.2.0"
        )
        warnings.warn(
            warn_message,
            category=DeprecationWarning,
            stacklevel=1,
        )
        return get_whois_df(
            data=self._df,
            ip_column=ip_column,
            asn_col=asn_col,
            whois_col=whois_col,
            show_progress=show_progress,
        )


def ip_whois(
    ip: IpAddress | str | list | pd.Series | None = None,
    ip_address: IpAddress | str | list[str] | pd.Series | None = None,
    *,
    raw: bool = False,
    query_rate: float = 0.5,
    retry_count: int = 5,
) -> pd.DataFrame | _IpWhoIsResult:
    """
    Lookup IP Whois information.

    Parameters
    ----------
    ip : Union[IpAddress, str, List]
        An IP address or list of IP addresses to lookup.
    ip_address : Union[IpAddress, str, List]
        An IP address or list of IP addresses to lookup. Alias of `ip`.
    raw : bool, optional
        Set True if raw whois result wanted, by default False
    query_rate : float, optional
        Controls the rate at which queries are made, by default 0.5
    retry_count : int, optional
        The number of times to retry a query if it fails, default is 5

    Returns
    -------
    Union[pd.DataFrame, Dict]
        If a single IP Address provided result is a dictionary
        if multiple provided results are formatted as a dataframe.

    Raises
    ------
    ValueError:
        If neither `ip` nor `ip_address` is supplied.

    """
    ip = ip if ip is not None else ip_address
    if ip is None:
        err_msg: str = "One of ip or ip_address parameters must be supplied."
        raise ValueError(err_msg)
    if isinstance(ip, (list, pd.Series)):
        rate_limit: bool = len(ip) > RATE_LIMIT_THRESHOLD
        if rate_limit:
            logger.info("Large number of lookups, this may take some time.")
        whois_results: dict[str, Any] = {}
        for ip_addr in ip:
            if rate_limit:
                sleep(query_rate)
            whois_results[ip_addr] = _whois_lookup(
                ip_addr,
                raw=raw,
                retry_count=retry_count,
            ).properties
        return _whois_result_to_pandas(whois_results)
    if isinstance(ip, (str, IpAddress)):
        return _whois_lookup(ip, raw=raw)
    return pd.DataFrame()


def get_asn_details(asns: str | list[str]) -> pd.DataFrame | dict[str, Any]:
    """
    Get details about an ASN(s) from its number.

    Parameters
    ----------
    asns : Union[str, List]
        A single ASN or list of ASNs to lookup.

    Returns
    -------
    Union[pd.DataFrame, Dict]
        Details about the ASN(s) if a single ASN provided, result is a dictionary.
        If multiple provided, results are returned as a DataFrame.

    """
    if isinstance(asns, list):
        asn_detail_results: list[dict[str, Any]] = [
            _asn_results(str(asn)) for asn in asns
        ]
        return pd.DataFrame(asn_detail_results)
    return _asn_results(str(asns))


def get_asn_from_name(name: str) -> dict[str, Any]:
    """
    Get a list of ASNs that match a name.

    Parameters
    ----------
    name : str
        The name of the ASN to search for

    Returns
    -------
    Dict
        A list of ASNs that match the name.

    Raises
    ------
    MsticpyConnectionError
        If the list of all ASNs cannot be retrieved.
    MsticpyException
        If no matches found.

    """
    name = name.casefold()
    asns_dict: dict[str, str] = _ASNS_DICT()
    matches: dict[str, str] = {
        key: value for key, value in asns_dict.items() if name in value.casefold()
    }
    if len(matches.keys()) == 1:
        return next(iter(matches))  # type:ignore[arg-type]
    if len(matches.keys()) > 1:
        return matches

    err_msg: str = f"No ASNs found matching {name}"
    raise MsticpyException(err_msg)


def get_asn_from_ip(
    ip: str | IpAddress | None = None,
    ip_address: str | IpAddress | None = None,
) -> dict[str, Any]:
    """
    Get the ASN that an IP belongs to.

    Parameters
    ----------
    ip : Union[str, IpAddress]
        IP address to lookup.
    ip_address : Union[str, IpAddress]
        IP address to lookup (alias of `ip`).

    Returns
    -------
    dict
        Details of the ASN that the IP belongs to.

    """
    ip_param: str | IpAddress | None = ip or ip_address
    if not ip_param:
        return {}
    if isinstance(ip_param, IpAddress):
        ip_param = ip_param.Address
    ip_str: str = ip_param.strip()
    query: str = f" -v {ip_str}\r\n"
    ip_response: str = _cymru_query(query)
    keys: list[str] = ip_response.split("\n", maxsplit=1)[0].split("|")
    values: list[str] = ip_response.split("\n")[1].split("|")
    return {key.strip(): value.strip() for key, value in zip(keys, values)}


@dataclass
class _IpWhoIsResult:
    """Named tuple for IPWhoIs Result."""

    name: str | None = None
    properties: dict[str, Any] = field(default_factory=dict)


@lru_cache(maxsize=1024)
def _whois_lookup(
    ip_addr: str | IpAddress,
    *,
    raw: bool = False,
    retry_count: int = 5,
) -> _IpWhoIsResult:
    """Conduct lookup of IP Whois information."""
    if isinstance(ip_addr, IpAddress):
        ip_addr = ip_addr.Address
    asn_items: dict[str, Any] = get_asn_from_ip(ip_addr.strip())
    registry_url: str | None = None
    if asn_items and "Error: no ASN or IP match on line 1." not in asn_items:
        ipwhois_result: _IpWhoIsResult = _IpWhoIsResult(asn_items["AS Name"], {})
        ipwhois_result.properties["asn"] = asn_items["AS"]
        ipwhois_result.properties["query"] = asn_items["IP"]
        ipwhois_result.properties["asn_cidr"] = asn_items["BGP Prefix"]
        ipwhois_result.properties["asn_country_code"] = asn_items["CC"]
        ipwhois_result.properties["asn_registry"] = asn_items["Registry"]
        ipwhois_result.properties["asn_date"] = asn_items["Allocated"]
        ipwhois_result.properties["asn_description"] = asn_items["AS Name"]
        registry_url = _REGISTRIES.get(asn_items.get("Registry", ""), {}).get("url")
    if not asn_items or not registry_url:
        return _IpWhoIsResult(None)
    return _add_rdap_data(
        ipwhois_result=ipwhois_result,
        rdap_reg_url=f"{registry_url}{ip_addr}",
        retry_count=retry_count,
        raw=raw,
    )


def _add_rdap_data(
    ipwhois_result: _IpWhoIsResult,
    rdap_reg_url: str,
    retry_count: int,
    *,
    raw: bool,
) -> _IpWhoIsResult:
    """Add RDAP data to WhoIs result."""
    retries = 0
    while retries < retry_count:
        rdap_data: httpx.Response = _rdap_lookup(
            url=rdap_reg_url,
            retry_count=retry_count,
        )
        if rdap_data.is_success:
            rdap_data_content: dict[str, Any] = rdap_data.json()
            net: dict[str, Any] = _create_net(rdap_data_content)
            ipwhois_result.properties["nets"] = [net]
            for link in rdap_data_content["links"]:
                if link["rel"] == "up":
                    up_data_link: str = link["href"]
                    up_rdap_data: httpx.Response = httpx.get(up_data_link)
                    up_rdap_data_content: dict[str, Any] = up_rdap_data.json()
                    up_net: dict[str, Any] = _create_net(up_rdap_data_content)
                    ipwhois_result.properties["nets"].append(up_net)
            if raw:
                ipwhois_result.properties["raw"] = rdap_data
            break
        if rdap_data.status_code == httpx.codes.TOO_MANY_REQUESTS:
            sleep(3)
            retries += 1
            continue
        err_msg: str = f"Error code: {rdap_data.status_code}"
        raise MsticpyConnectionError(err_msg)
    return ipwhois_result


def _rdap_lookup(url: str, retry_count: int = 5) -> httpx.Response:
    """Perform RDAP lookup with retries."""
    rdap_data: httpx.Response | None = None
    while retry_count > 0 and not rdap_data:
        rdap_data = _run_rdap_query(url)
        retry_count -= 1
    if not rdap_data:
        err_msg: str = (
            "Rate limit exceeded - try adjusting query_rate parameter "
            "to slow down requests"
        )
        raise MsticpyException(err_msg)
    return rdap_data


def _run_rdap_query(url: str) -> httpx.Response | None:
    """Execute rdap query call and handle errors."""
    try:
        return httpx.get(url)
    except (httpx.WriteError, httpx.ReadError):
        return None


def _whois_result_to_pandas(results: str | list[str] | dict[str, Any]) -> pd.DataFrame:
    """Transform whois results to a Pandas DataFrame."""
    if isinstance(results, dict):
        return pd.DataFrame(
            [result or {"query": idx} for idx, result in results.items()],
        )
    err_msg: str = "Only dict type current supported for `results`."
    raise NotImplementedError(err_msg)


def _find_address(
    entity: dict,
) -> str | None:
    """Find an orgs address from an RDAP entity."""
    if "vcardArray" not in entity:
        return None
    for vcard in [vcard for vcard in entity["vcardArray"] if isinstance(vcard, list)]:
        for vcard_sub in vcard:
            if vcard_sub[0] == "adr" and "label" in vcard_sub[1]:
                return vcard_sub[1]["label"]
    return None


def _create_net(data: dict[str, Any]) -> dict[str, Any]:
    """Create a network object from RDAP data."""
    net_data: dict[str, Any] = data.get("cidr0_cidrs", [None])[0] or {}
    net_prefixes: set[str] = net_data.keys() & {"v4prefix", "v6prefix"}

    if not net_data or not net_prefixes:
        net_cidr: str = "No network data retrieved."
    else:
        net_cidr = " ".join(
            f"{net_data[net_prefix]}/{net_data.get('length', '')}"
            for net_prefix in net_prefixes
        )
    address: str | None = None
    created: str | None = None
    updated: str | None = None
    for item in data["events"]:
        created = item["eventDate"] if item["eventAction"] == "last changed" else None
        updated = item["eventDate"] if item["eventAction"] == "registration" else None
    for entity in data["entities"]:
        address = _find_address(entity)
    regex = r"[a-zA-Z0-9.!#$%&'*+/=?^_`{|}~-]+@[a-zA-Z0-9-]+(?:\.[a-zA-Z0-9-]+)*"
    emails: list[str] = re.findall(regex, str(data))
    return {
        "cidr": net_cidr,
        "handle": data["handle"],
        "name": data["name"],
        "startAddress": data["startAddress"],
        "endAddress": data["endAddress"],
        "created": created,
        "updated": updated,
        "address": address,
        "emails": emails,
    }


def _asn_whois_query(
    query: str,
    server: str,
    port: int = 43,
    retry_count: int = 5,
) -> str:
    """Connect to whois server and send query."""
    with socket.socket(socket.AF_INET, socket.SOCK_STREAM) as conn:
        conn.connect((server, port))
        conn.send(query.encode())
        response: list[str] = []
        response_data: str | None = None
        while retry_count > 0 and not response_data:
            response_data = _run_asn_query(conn, response)
            retry_count -= 1
    return "".join(response)


def _run_asn_query(
    conn: socket.socket,
    response: list[str],
) -> str | None:
    """Execute asn query call and handle errors."""
    try:
        response_data: str = conn.recv(4096).decode()
    except (UnicodeDecodeError, ConnectionResetError):
        return None
    if "error" in response_data:
        err_msg: str = "An error occurred during lookup, please try again."
        raise MsticpyConnectionError(err_msg)
    if "rate limit exceeded" in response_data:
        err_msg = "Rate limit exceeded please wait and try again."
        raise MsticpyConnectionError(err_msg)
    response.append(response_data)
    return response_data


def _cymru_query(query: str) -> str:
    """Query Cymru for ASN information."""
    return _asn_whois_query(query, "whois.cymru.com")


def _radb_query(query: str) -> str:
    """Query RADB for ASN information."""
    return _asn_whois_query(query, "whois.radb.net")


def _parse_asn_response(response: str) -> dict[str, Any]:
    """Parse ASN response into a dictionary."""
    response_output: dict[str, Any] = {}
    for item in response.split("\n"):
        try:
            key: str = item.split(":")[0].strip()
            if key and key not in response_output:
                try:
                    response_output[key] = item.split(":")[1].strip()
                except IndexError:
                    continue
            elif key in response_output:
                if not isinstance(response_output[key], list):
                    response_output[key] = [response_output[key]]
                response_output[key].append(item.split(":")[1].strip())
        except IndexError:
            continue
    return response_output


def _asn_results(asn: str) -> dict[str, Any]:
    """Get ASN details from ASN number."""
    if not asn.startswith("AS"):
        asn = f"AS{asn}"
    query1: str = f" {asn}\r\n"
    asn_response: str = _radb_query(query1)
    asn_details: dict[str, Any] = _parse_asn_details(asn_response)
    query2: str = f" -i origin {asn}\r\n"
    asn_ranges_response: str = _radb_query(query2)
    asn_details["ranges"] = _parse_asn_ranges(asn_ranges_response)
    return asn_details


def _parse_asn_details(response: str) -> dict[str, Any]:
    """Parse ASN details response into a dictionary."""
    asn_keys: list[str] = ["aut-num", "as-name", "descr", "notify", "changed"]
    asn_output: dict[str, Any] = _parse_asn_response(response)
    asn_output_filtered: dict[str, Any] = {
        key: value for key, value in asn_output.items() if key in asn_keys
    }
    asn_output_filtered["Autonomous Number"] = asn_output_filtered.pop("aut-num", None)
    asn_output_filtered["AS Name"] = asn_output_filtered.pop("as-name", None)
    asn_output_filtered["Description"] = asn_output_filtered.pop("descr", None)
    asn_output_filtered["Contact"] = asn_output_filtered.pop("notify", None)
    asn_output_filtered["Last Updated"] = asn_output_filtered.pop("changed", None)
    return asn_output_filtered


def _parse_asn_ranges(response: str) -> list[str]:
    """Parse ASN ranges response into a list."""
    return [
        item.split(":   ")[1].strip()
        for item in response.split("\n")
        if item.split(":   ")[0].strip() == "route"
    ]<|MERGE_RESOLUTION|>--- conflicted
+++ resolved
@@ -189,7 +189,6 @@
     # Produce ip_entity record using available dataframes
     ip_hb: pd.Series[str] = heartbeat_df.iloc[0]
     ip_entity.Address = ip_hb["ComputerIP"]
-<<<<<<< HEAD
     ip_entity.hostname = ip_hb["Computer"]
     ip_entity.SourceComputerId = ip_hb["SourceComputerId"]
     ip_entity.OSType = ip_hb["OSType"]
@@ -201,29 +200,10 @@
     ip_entity.VMUUID = ip_hb["VMUUID"]
     ip_entity.SubscriptionId = ip_hb["SubscriptionId"]
     geoloc_entity: GeoLocation = GeoLocation()
-    geoloc_entity.CountryName = ip_hb["RemoteIPCountry"]
+    geoloc_entity.CountryOrRegionName = ip_hb["RemoteIPCountry"]
     geoloc_entity.Longitude = ip_hb["RemoteIPLongitude"]
     geoloc_entity.Latitude = ip_hb["RemoteIPLatitude"]
     ip_entity.Location = geoloc_entity
-=======
-    ip_entity.hostname = ip_hb["Computer"]  # type: ignore
-    ip_entity.SourceComputerId = ip_hb["SourceComputerId"]  # type: ignore
-    ip_entity.OSType = ip_hb["OSType"]  # type: ignore
-    ip_entity.OSName = ip_hb["OSName"]  # type: ignore
-    ip_entity.OSVMajorVersion = ip_hb["OSMajorVersion"]  # type: ignore
-    ip_entity.OSVMinorVersion = ip_hb["OSMinorVersion"]  # type: ignore
-    ip_entity.ComputerEnvironment = ip_hb["ComputerEnvironment"]  # type: ignore
-    ip_entity.OmsSolutions = [  # type: ignore
-        sol.strip() for sol in ip_hb["Solutions"].split(",")
-    ]
-    ip_entity.VMUUID = ip_hb["VMUUID"]  # type: ignore
-    ip_entity.SubscriptionId = ip_hb["SubscriptionId"]  # type: ignore
-    geoloc_entity = GeoLocation()  # type: ignore
-    geoloc_entity.CountryOrRegionName = ip_hb["RemoteIPCountry"]  # type: ignore
-    geoloc_entity.Longitude = ip_hb["RemoteIPLongitude"]  # type: ignore
-    geoloc_entity.Latitude = ip_hb["RemoteIPLatitude"]  # type: ignore
-    ip_entity.Location = geoloc_entity  # type: ignore
->>>>>>> b5e052a0
 
     # If Azure network data present add this to host record
     if az_net_df is not None and not az_net_df.empty:
