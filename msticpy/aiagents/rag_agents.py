--- conflicted
+++ resolved
@@ -13,10 +13,7 @@
 
 import sys
 from pathlib import Path
-<<<<<<< HEAD
-=======
-from typing import Any, Dict, List, Optional
->>>>>>> 93ca24bf
+from typing import Any
 
 try:
     # pylint: disable=import-error
@@ -103,14 +100,14 @@
 
 
 def _create_model_client(
-    autogen_config: Dict[str, Any]
+    autogen_config: dict[str, Any]
 ) -> "OpenAIChatCompletionClient":
     """
     Create an OpenAI model client from autogen configuration.
 
     Parameters
     ----------
-    autogen_config : Dict[str, Any]
+    autogen_config : dict[str, Any]
         Autogen configuration dictionary.
 
     Returns
@@ -163,13 +160,8 @@
 
 
 def get_retrieval_user_proxy_agent(
-<<<<<<< HEAD
     customized_prompt: str | None = None,
-) -> RetrieveUserProxyAgent:
-=======
-    customized_prompt: Optional[str] = None,
 ) -> "AssistantAgent":
->>>>>>> 93ca24bf
     """
     Create and return an AssistantAgent configured for RAG.
 
@@ -179,7 +171,7 @@
 
     Parameters
     ----------
-    customized_prompt : Optional[str], optional
+    customized_prompt : str | None, optional
         Custom prompt for the assistant agent, by default None.
 
     Returns
