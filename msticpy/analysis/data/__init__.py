--- conflicted
+++ resolved
@@ -3,19 +3,12 @@
 # Licensed under the MIT License. See License.txt in the project root for
 # license information.
 # --------------------------------------------------------------------------
-<<<<<<< HEAD
 """MSTICPy Data Processing Tools."""
 
 from ..._version import VERSION
 
 # flake8: noqa: F401
-=======
-"""MSTIC Data Processing Tools."""
-# flake8: noqa: F401
-from ..._version import VERSION
->>>>>>> 243f196a
 from . import base64unpack as base64
 from . import process_tree_utils as ptree
-from .iocextract import IoCExtract
 
 __version__ = VERSION