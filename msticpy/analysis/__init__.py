--- conflicted
+++ resolved
@@ -22,14 +22,4 @@
 # pylint: disable=W0401
 from ..data.context.geoip import GeoLiteLookup, IPStackLookup, geo_distance
 
-<<<<<<< HEAD
-try:
-    from IPython import get_ipython
-
-    from . import sectools_magics
-except ImportError as err:
-    pass
-
-=======
->>>>>>> 3f3140ac
 __version__ = VERSION