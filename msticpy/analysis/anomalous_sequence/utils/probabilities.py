# -------------------------------------------------------------------------
# Copyright (c) Microsoft Corporation. All rights reserved.
# Licensed under the MIT License. See License.txt in the project root for
# license information.
# --------------------------------------------------------------------------
"""Helper module for computing training probabilities when modelling sessions."""

from collections import defaultdict
<<<<<<< HEAD
from typing import Tuple, Union, Any
=======
from typing import Tuple, Union, DefaultDict
>>>>>>> 3309b464

from ..utils.data_structures import StateMatrix


def compute_cmds_probs(  # nosec
    seq1_counts: Union[StateMatrix, dict],
    seq2_counts: Union[StateMatrix, dict],
    unk_token: str,
) -> Tuple[StateMatrix, StateMatrix]:
    """
    Compute command related probabilities.

    In particular, computes the probabilities for the individual commands,
    and also the probabilities for the transitions of commands.

    Parameters
    ----------
    seq1_counts: Union[StateMatrix, dict]
        individual command counts
    seq2_counts: Union[StateMatrix, dict]
        sequence command (length 2) counts
    unk_token: str
        dummy command to signify an unseen command (e.g. "##UNK##")

    Returns
    -------
    Tuple:
        individual command probabilities,
        sequence command (length 2) probabilities

    """
    total_cmds = sum(seq1_counts.values())

<<<<<<< HEAD
    prior_probs: Any = defaultdict(lambda: 0)
    trans_probs: Any = defaultdict(lambda: defaultdict(lambda: 0))
=======
    prior_probs: DefaultDict[str, float] = defaultdict(lambda: 0)
    trans_probs: DefaultDict[str, DefaultDict[str, float]] = defaultdict(
        lambda: defaultdict(lambda: 0)
    )
>>>>>>> 3309b464

    # compute prior probs
    for cmd in seq1_counts:
        prior_probs[cmd] = seq1_counts[cmd] / total_cmds

    # compute trans probs
    for prev, currents in seq2_counts.items():
        for current in currents:
            trans_probs[prev][current] = seq2_counts[prev][current] / sum(
                seq2_counts[prev].values()
            )

    prior_probs_sm = StateMatrix(states=prior_probs, unk_token=unk_token)
    trans_probs_sm = StateMatrix(states=trans_probs, unk_token=unk_token)

    return prior_probs_sm, trans_probs_sm


def compute_params_probs(  # nosec
    param_counts: Union[StateMatrix, dict],
    cmd_param_counts: Union[StateMatrix, dict],
    unk_token: str,
) -> Tuple[StateMatrix, StateMatrix]:
    """
    Compute param related probabilities.

    In particular, computes the probabilities of the individual params,
    and also the probabilities of the params conditional on the command.

    Parameters
    ----------
    param_counts: Union[StateMatrix, dict]
        individual param counts
    cmd_param_counts: Union[StateMatrix, dict]
        param conditional on command counts
    unk_token: str
        dummy command to signify an unseen command (e.g. "##UNK##")

    Returns
    -------
    Tuple:
        individual param probabilities,
        param conditional on command probabilities

    """
<<<<<<< HEAD
    param_probs: Any = defaultdict(lambda: 0)
    param_cond_cmd_probs: Any = defaultdict(lambda: defaultdict(lambda: 0))
=======
    param_probs: DefaultDict[str, float] = defaultdict(lambda: 0)
    param_cond_cmd_probs: DefaultDict[str, DefaultDict[str, float]] = defaultdict(
        lambda: defaultdict(lambda: 0)
    )
>>>>>>> 3309b464

    for cmd, params in cmd_param_counts.items():
        n_param = sum(params.values())
        for param, count in params.items():
            param_cond_cmd_probs[cmd][param] = count / n_param

    tot_param = sum(param_counts.values())
    for param, count in param_counts.items():
        param_probs[param] = count / tot_param

    param_probs_sm = StateMatrix(states=param_probs, unk_token=unk_token)
    param_cond_cmd_probs_sm = StateMatrix(
        states=param_cond_cmd_probs, unk_token=unk_token
    )

    return param_probs_sm, param_cond_cmd_probs_sm


def compute_values_probs(  # nosec
    value_counts: Union[StateMatrix, dict],
    param_value_counts: Union[StateMatrix, dict],
    unk_token: str,
) -> Tuple[StateMatrix, StateMatrix]:
    """
    Compute value related probabilities.

    In particular, computes the probabilities of the individual values,
    and also the probabilities of the values conditional on the param.

    Parameters
    ----------
    value_counts: Union[StateMatrix, dict]
        individual value counts
    param_value_counts: Union[StateMatrix, dict]
        value conditional on param counts
    unk_token: str
        dummy command to signify an unseen command (e.g. "##UNK##")

    Returns
    -------
    Tuple:
        individual value probabilities,
        value conditional on param probabilities

    """
<<<<<<< HEAD
    value_probs: Any = defaultdict(lambda: 0)
    value_cond_param_probs: Any = defaultdict(lambda: defaultdict(lambda: 0))
=======
    value_probs: DefaultDict[str, float] = defaultdict(lambda: 0)
    value_cond_param_probs: DefaultDict[str, DefaultDict[str, float]] = defaultdict(
        lambda: defaultdict(lambda: 0)
    )
>>>>>>> 3309b464

    for param, values in param_value_counts.items():
        n_val = sum(values.values())
        for value, count in values.items():
            value_cond_param_probs[param][value] = count / n_val

    tot_val = sum(value_counts.values())
    for value, count in value_counts.items():
        value_probs[value] = count / tot_val

    value_probs_sm = StateMatrix(states=value_probs, unk_token=unk_token)
    value_cond_param_probs_sm = StateMatrix(
        states=value_cond_param_probs, unk_token=unk_token
    )

    return value_probs_sm, value_cond_param_probs_sm<|MERGE_RESOLUTION|>--- conflicted
+++ resolved
@@ -6,11 +6,7 @@
 """Helper module for computing training probabilities when modelling sessions."""
 
 from collections import defaultdict
-<<<<<<< HEAD
-from typing import Tuple, Union, Any
-=======
 from typing import Tuple, Union, DefaultDict
->>>>>>> 3309b464
 
 from ..utils.data_structures import StateMatrix
 
@@ -44,15 +40,10 @@
     """
     total_cmds = sum(seq1_counts.values())
 
-<<<<<<< HEAD
-    prior_probs: Any = defaultdict(lambda: 0)
-    trans_probs: Any = defaultdict(lambda: defaultdict(lambda: 0))
-=======
     prior_probs: DefaultDict[str, float] = defaultdict(lambda: 0)
     trans_probs: DefaultDict[str, DefaultDict[str, float]] = defaultdict(
         lambda: defaultdict(lambda: 0)
     )
->>>>>>> 3309b464
 
     # compute prior probs
     for cmd in seq1_counts:
@@ -98,15 +89,10 @@
         param conditional on command probabilities
 
     """
-<<<<<<< HEAD
-    param_probs: Any = defaultdict(lambda: 0)
-    param_cond_cmd_probs: Any = defaultdict(lambda: defaultdict(lambda: 0))
-=======
     param_probs: DefaultDict[str, float] = defaultdict(lambda: 0)
     param_cond_cmd_probs: DefaultDict[str, DefaultDict[str, float]] = defaultdict(
         lambda: defaultdict(lambda: 0)
     )
->>>>>>> 3309b464
 
     for cmd, params in cmd_param_counts.items():
         n_param = sum(params.values())
@@ -152,15 +138,10 @@
         value conditional on param probabilities
 
     """
-<<<<<<< HEAD
-    value_probs: Any = defaultdict(lambda: 0)
-    value_cond_param_probs: Any = defaultdict(lambda: defaultdict(lambda: 0))
-=======
     value_probs: DefaultDict[str, float] = defaultdict(lambda: 0)
     value_cond_param_probs: DefaultDict[str, DefaultDict[str, float]] = defaultdict(
         lambda: defaultdict(lambda: 0)
     )
->>>>>>> 3309b464
 
     for param, values in param_value_counts.items():
         n_val = sum(values.values())
