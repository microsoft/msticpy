--- conflicted
+++ resolved
@@ -12,11 +12,7 @@
 """
 
 from collections import defaultdict
-<<<<<<< HEAD
-from typing import Tuple, List, Union, Any, Set, Dict
-=======
 from typing import Tuple, List, Union, DefaultDict
->>>>>>> 3309b464
 
 import numpy as np
 
@@ -25,16 +21,8 @@
 
 
 # pylint: disable=too-many-locals, too-many-branches
-<<<<<<< HEAD
 def compute_counts(  # nosec
-    sessions: List[List[Cmd]],
-    start_token: str = "##START##",
-    end_token: str = "##END##",
-    unk_token: str = "##UNK##",
-=======
-def compute_counts(
-    sessions: List[List[Cmd]], start_token: str, end_token: str, unk_token: str,
->>>>>>> 3309b464
+    sessions: List[List[Cmd]], start_token: str, end_token: str, unk_token: str
 ) -> Tuple[StateMatrix, StateMatrix, StateMatrix, StateMatrix]:
     """
     Compute the training counts for the sessions.
@@ -74,13 +62,6 @@
         param conditional on command counts
 
     """
-<<<<<<< HEAD
-    seq1_counts: Any = defaultdict(lambda: 0)
-    seq2_counts: Any = defaultdict(lambda: defaultdict(lambda: 0))
-
-    param_counts: Any = defaultdict(lambda: 0)
-    cmd_param_counts: Any = defaultdict(lambda: defaultdict(lambda: 0))
-=======
     seq1_counts: DefaultDict[str, int] = defaultdict(lambda: 0)
     seq2_counts: DefaultDict[str, DefaultDict[str, int]] = defaultdict(
         lambda: defaultdict(lambda: 0)
@@ -90,7 +71,6 @@
     cmd_param_counts: DefaultDict[str, DefaultDict[str, int]] = defaultdict(
         lambda: defaultdict(lambda: 0)
     )
->>>>>>> 3309b464
 
     for session in sessions:
         prev = start_token
@@ -132,11 +112,7 @@
 
 def compute_prob_setofparams_given_cmd(
     cmd: str,
-<<<<<<< HEAD
-    params: Union[Dict[Any, Any], Set[Any]],
-=======
     params: Union[set, dict],
->>>>>>> 3309b464
     param_cond_cmd_probs: Union[StateMatrix, dict],
     use_geo_mean: bool = True,
 ) -> float:
@@ -151,8 +127,8 @@
     params: Union[set, dict]
         set of accompanying params for the cmd
         (e.g for Exchange powershell commands: {'Identity', 'ForwardingEmailAddress'}).
-        If params is set to be a dictionary of accompanying params and values, then only the keys of
-        the dict will be used.
+        If params is set to be a dictionary of accompanying params and values,
+        then only the keys of the dict will be used.
     param_cond_cmd_probs: Union[StateMatrix, dict]
         computed probabilities of params conditional on the command
     use_geo_mean: bool
@@ -171,20 +147,13 @@
         computed likelihood
 
     """
-<<<<<<< HEAD
-    if len(params) == 0:
-        return 1.0
-    ref = param_cond_cmd_probs[cmd]
-    lik = 1.0
-=======
     pars = params.copy()
     if isinstance(pars, dict):
         pars = set(pars.keys())
     if len(pars) == 0:
-        return 1
+        return 1.0
     ref = param_cond_cmd_probs[cmd]
     lik: float = 1
->>>>>>> 3309b464
     for param, prob in ref.items():
         if param in pars:
             lik *= prob
@@ -197,12 +166,7 @@
     return lik
 
 
-<<<<<<< HEAD
-# pylint: disable=too-many-arguments
-# pylint: disable=too-many-locals, too-many-branches
-=======
-# pylint: disable=too-many-locals, too-many-arguments
->>>>>>> 3309b464
+# pylint: disable=too-many-locals, too-many-arguments, too-many-branches
 def compute_likelihood_window(
     window: List[Cmd],
     prior_probs: Union[StateMatrix, dict],
@@ -259,11 +223,7 @@
     w_len = len(window)
     if w_len == 0:
         return np.nan
-<<<<<<< HEAD
-    prob = 1.0
-=======
     prob: float = 1
->>>>>>> 3309b464
 
     cur_cmd = window[0].name
     params = window[0].params
@@ -298,12 +258,7 @@
     return prob
 
 
-<<<<<<< HEAD
-# pylint: disable=too-many-arguments
-# pylint: disable=too-many-locals, too-many-branches
-=======
-# pylint: disable=too-many-locals, too-many-arguments
->>>>>>> 3309b464
+# pylint: disable=too-many-locals, too-many-arguments, too-many-branches
 def compute_likelihood_windows_in_session(
     session: List[Cmd],
     prior_probs: Union[StateMatrix, dict],
@@ -316,11 +271,7 @@
     use_geo_mean: bool = False,
 ) -> List[float]:
     """
-<<<<<<< HEAD
     Compute the likelihoods of a sliding window in the session.
-=======
-    Compute the likelihoods of a sliding window of length `window_len` throughout the session.
->>>>>>> 3309b464
 
     Parameters
     ----------
@@ -364,19 +315,11 @@
 
     likelihoods = []
     sess = session.copy()
-<<<<<<< HEAD
     if use_start_end_tokens and end_token:
-        sess += [Cmd(name=end_token, params={})]
+        sess += [Cmd(name=str(end_token), params={})]
     end = len(sess) - window_len
     for i in range(end + 1):
         window = sess[i : i + window_len]  # noqa E203
-=======
-    if use_start_end_tokens:
-        sess += [Cmd(name=str(end_token), params={})]
-    end = len(sess) - window_len
-    for i in range(end + 1):
-        window = sess[i: i + window_len]
->>>>>>> 3309b464
         if i == 0:
             use_start = use_start_end_tokens
         else:
@@ -412,11 +355,7 @@
     use_geo_mean=False,
 ) -> Tuple[List[Cmd], float]:
     """
-<<<<<<< HEAD
     Find and compute the likelihood of the rarest window of `window_len` in the session.
-=======
-    Find and compute the likelihood of the rarest window of length `window_len` from the session.
->>>>>>> 3309b464
 
     Parameters
     ----------
@@ -466,8 +405,4 @@
         return [], np.nan
     min_lik = min(likelihoods)
     ind = likelihoods.index(min_lik)
-<<<<<<< HEAD
-    return session[ind : ind + window_len], min_lik  # noqa E203
-=======
-    return session[ind: ind + window_len], min_lik
->>>>>>> 3309b464
+    return session[ind : ind + window_len], min_lik  # noqa E203