--- conflicted
+++ resolved
@@ -9,11 +9,8 @@
 Module for DataSchema class
 """
 from typing import Dict
-<<<<<<< HEAD
-=======
 from deprecated.sphinx import deprecated
 
->>>>>>> 915dff4e
 from .query_defns import DataFamily, DataEnvironment
 from .utility import export
 from .._version import VERSION
