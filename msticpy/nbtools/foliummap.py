--- conflicted
+++ resolved
@@ -31,11 +31,7 @@
         tiles=None,
         width: str = "100%",
         height: str = "100%",
-<<<<<<< HEAD
         location: list = [47.67, -122.13],
-=======
-        location: list = None,
->>>>>>> 119b81ca
     ):
         """
         Create an instance of the folium map.
@@ -91,19 +87,6 @@
             kwargs: icon properties to use for displaying this cluster
 
         """
-<<<<<<< HEAD
-        geo_entity = GeoLocation()
-        geo_entity.CountryCode = "Unknown"
-        geo_entity.CountryName = "Unknown"
-        geo_entity.State = "Unknown"
-        geo_entity.City = "Unknown"
-        geo_entity.Longitude = 0.0
-        geo_entity.Latitude = 0.0
-
-        for ip_entity in ip_entities:
-            if ip_entity.Location is None:
-                ip_entity.Location = geo_entity
-=======
         geo_entity = GeoLocation()  # type: ignore
         geo_entity.CountryCode = "Unknown"  # type: ignore
         geo_entity.CountryName = "Unknown"  # type: ignore
@@ -115,7 +98,6 @@
         for ip_entity in ip_entities:
             if ip_entity.Location is None:
                 ip_entity.Location = geo_entity  # type: ignore
->>>>>>> 119b81ca
 
         for ip_entity in ip_entities:
             if not (
