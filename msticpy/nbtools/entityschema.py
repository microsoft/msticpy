--- conflicted
+++ resolved
@@ -22,12 +22,9 @@
 
 __version__ = VERSION
 __author__ = "Ian Hellen"
-<<<<<<< HEAD
-=======
 
 
 _ENTITY_ENUMS: Dict[str, type] = {}
->>>>>>> 915dff4e
 
 
 # pylint: disable=too-many-lines, invalid-name
@@ -187,11 +184,7 @@
         return {
             name: value
             for name, value in self.__dict__.items()
-<<<<<<< HEAD
-            if name in self._entity_schema
-=======
             if not name.startswith("_")
->>>>>>> 915dff4e
         }
 
     @property
@@ -211,14 +204,8 @@
         return self.Type
 
     # pylint: disable=bad-continuation, too-many-branches
-<<<<<<< HEAD
-    # noqa: MC0001
-    @classmethod
-    def instantiate_entity(
-=======
     @classmethod
     def instantiate_entity(  # noqa: C901
->>>>>>> 915dff4e
         cls, raw_entity: Mapping[str, Any]
     ) -> Union["Entity", Mapping[str, Any]]:
         """
