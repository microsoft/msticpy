--- conflicted
+++ resolved
@@ -9,20 +9,14 @@
 import matplotlib.pyplot as plt
 import networkx as nx
 import pandas as pd
-<<<<<<< HEAD
-from bokeh.io import output_notebook, show
-from bokeh.models import (
+
     ColumnDataSource,
     DatetimeTickFormatter,
     HoverTool,
     Label,
     RangeTool,
 )
-from bokeh.plotting import figure, reset_output
 from bokeh.layouts import column
-=======
-
->>>>>>> 119b81ca
 from IPython.core.display import HTML, display
 from IPython.display import Javascript
 
@@ -301,93 +295,29 @@
     )
 
 
-<<<<<<< HEAD
-# Constants
-_WRAP = 50
-_WRAP_CMDL = "WrapCmdl"
-
-
-# Need to refactor this to allow multiple data sets.
-# pylint: disable=too-many-arguments, too-many-locals
-# pylint: disable=too-many-statements, too-many-branches
-@export  # noqa: C901, MC0001
-def display_timeline(
-    data: dict, alert: SecurityAlert = None, title: str = None, height: int = 300, legend_loc: int = "top_left"
-):
-    """
-
-    Display a timeline of events.
-
-    Parameters
-    ----------
+
     data : dict
         Data points to plot on the timeline.
             Need to contain:
                 Key - Name of data type to be displayed in legend
                 Value - dict of data containing:
-                    data : pd.DataFrame
-                        Data to plot
                     time_column : str
                         Name of the timestamp column
                     source_columns : list
                         List of source columns to use in tooltips
                     color: str
                         Color of datapoints for this data
-    alert : SecurityAlert, optional
-        Input alert (the default is None)
-    title : str, optional
-        Title to display (the default is None)
-    height : int, optional
-        the height of the plot figure (under 300 limits access
-        to Bokeh tools)(the default is 300)
     legend_loc: str, optional
         Which side of the graph you want the legend to appear on
-
-    """
-    reset_output()
-    output_notebook()
-
-    # Take each item that is passed in data and fill in blanks and add a y_index
-    y_index = 1
-    for key, val in data.items():
-        val["data"]["y_index"] = y_index
-        y_index += 1
-        if not val["source_columns"]:
-            val["source_columns"] = ["NewProcessName", "EventID", "CommandLine"]
-        if "time_column" not in val:
-            val["time_column"] = "TimeGenerated"
         if val["time_column"] not in val["source_columns"]:
             val["source_columns"].append(val["time_column"])
         if "y_index" not in val["source_columns"]:
             val["source_columns"].append("y_index")
         if "CommandLine" in val["source_columns"]:
             graph_df = val["data"][val["source_columns"]].copy()
-            graph_df[_WRAP_CMDL] = graph_df.apply(
-                lambda x: _wrap_text(x.CommandLine, _WRAP), axis=1
-            )
-        else:
-            graph_df = val["data"][val["source_columns"]].copy()
-        val["data"].reset_index(drop=True, inplace=True)
-        val["source"] = ColumnDataSource(graph_df)
-
-    # build the tool tips from columns of the first dataset
-    prim_data = list(data.keys())[0]
     excl_cols = [data[prim_data]["time_column"], "CommandLine", "y_index"]
-    tool_tip_items = [
-        (f"{col}", f"@{col}")
         for col in data[prim_data]["source_columns"]
         if col not in excl_cols
-    ]
-    if _WRAP_CMDL in data[prim_data]["data"]:
-        tool_tip_items.append(("CommandLine", f"@{_WRAP_CMDL}"))
-    hover = HoverTool(tooltips=tool_tip_items, formatters={"Tooltip": "printf"})
-
-    if not title:
-        title = "Event Timeline"
-    else:
-        title = "Timeline {}".format(title)
-
-    plot = figure(
         x_range=(
             data[prim_data]["data"][data[prim_data]["time_column"]][
                 int(len(data[prim_data]["data"].index) * 0.33)
@@ -396,16 +326,6 @@
                 int(len(data[prim_data]["data"].index) * 0.66)
             ],
         ),
-        min_border_left=50,
-        plot_height=height,
-        plot_width=900,
-        x_axis_label="Event Time",
-        x_axis_type="datetime",
-        x_minor_ticks=10,
-        tools=[hover, "xpan", "xwheel_zoom", "box_zoom", "reset", "save"],
-        title=title,
-    )
-    plot.yaxis.visible = False
     # Create plot bar to act as as range selector
     select = figure(
         title="Drag the middle and edges of the selection box to change the range above",
@@ -426,81 +346,9 @@
     select.ygrid.grid_line_color = None
     select.add_tools(range_tool)
     select.toolbar.active_multi = range_tool
-
-    # Tick formatting for different zoom levels
-    # '%H:%M:%S.%3Nms
-    tick_format = DatetimeTickFormatter()
-    tick_format.days = ["%m-%d %H:%M"]
-    tick_format.hours = ["%H:%M:%S"]
-    tick_format.minutes = ["%H:%M:%S"]
-    tick_format.seconds = ["%H:%M:%S"]
-    tick_format.milliseconds = ["%H:%M:%S.%3N"]
-    plot.xaxis[0].formatter = tick_format
-
-    for key, val in data.items():
-        plot.circle(
-            x=val["time_column"],
-            y="y_index",
-            color=val["color"],
-            alpha=0.5,
-            size=10,
-            source=val["source"],
             legend=key,
-        )
-
-    plot.legend.location = legend_loc
-    plot.legend.click_policy = "hide"
-
-    if alert is not None:
-        x_alert_label = pd.Timestamp(alert["StartTimeUtc"])
-        plot.line(x=[x_alert_label, x_alert_label], y=[0, y_index + 1])
         select.line(x=[x_alert_label, x_alert_label], y=[0, y_index + 1])
-        alert_label = Label(
-            x=x_alert_label,
-            y=0,
-            y_offset=10,
-            x_units="data",
-            y_units="data",
-            text="< Alert time",
-            render_mode="css",
-            border_line_color="red",
-            border_line_alpha=1.0,
-            background_fill_color="white",
-            background_fill_alpha=1.0,
-        )
-
-        plot.add_layout(alert_label)
         select.add_layout(alert_label)
-
-    show(column(plot, select))
-
-
-def _wrap_text(source_string, wrap_len):
-    if len(source_string) <= wrap_len:
-        return source_string
-    out_string = ""
-    input_parts = source_string.split()
-    out_line = ""
-    for part in input_parts:
-        if len(part) > wrap_len:
-            if out_line:
-                out_string += out_line + "\n"
-                out_line = ""
-            out_line = part[0:wrap_len] + "..."
-        else:
-            if out_line:
-                out_line += " " + part
-            else:
-                out_line = part
-            if len(out_line) > wrap_len:
-                out_string += out_line + "\n"
-                out_line = ""
-
-    return out_string
-
-
-=======
->>>>>>> 119b81ca
 # Constants for Windows logon
 _WIN_LOGON_TYPE_MAP = {
     0: "Unknown",
