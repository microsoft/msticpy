--- conflicted
+++ resolved
@@ -296,10 +296,6 @@
     req.add_header("Metadata", "true")
 
     # Bandit warning on urlopen - Fixed private URL
-<<<<<<< HEAD
-
-=======
->>>>>>> f58e35c8
     with urllib.request.urlopen(req) as resp:  # type: ignore  # nosec
         metadata = json.loads(resp.read())
     return metadata if isinstance(metadata, dict) else {}
