--- conflicted
+++ resolved
@@ -52,13 +52,8 @@
     ],
     "sql2kql": ["mo-sql-parsing>=8, <9.0.0"],
     "riskiq": ["passivetotal>=2.5.3", "requests>=2.31.0"],
-<<<<<<< HEAD
     "panel": [],  # now in core install
-    "aiagents": ["pyautogen[retrievechat]>=0.2.28"],
-=======
-    "panel": ["panel>=0.14.4"],
     "aiagents": ["autogen-agentchat[retrievechat]~=0.2.0"],
->>>>>>> 5427f1e3
 }
 extras_all = [
     extra for name, extras in EXTRAS.items() for extra in extras if name != "dev"
