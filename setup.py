# -------------------------------------------------------------------------
# Copyright (c) Microsoft Corporation. All rights reserved.
# Licensed under the MIT License. See License.txt in the project root for
# license information.
# --------------------------------------------------------------------------
"""Setup script for msticpy."""

import re

import setuptools

with open("msticpy/_version.py", encoding="utf-8") as fd:
    v_match = re.search(r'^VERSION\s*=\s*[\'"]([^\'"]*)[\'"]', fd.read(), re.MULTILINE)
    __version__ = v_match[1] if v_match else "no version"

with open("requirements.txt", encoding="utf-8") as fh:
    INSTALL_REQUIRES = fh.readlines()

with open("requirements-dev.txt", encoding="utf-8") as fh:
    INSTALL_DEV_REQUIRES = fh.readlines()


def _combine_extras(extras: list) -> list:
    return list(
        {pkg for name, pkgs in EXTRAS.items() for pkg in pkgs if name in extras}
    )


# Extras definitions
EXTRAS = {
    "dev": INSTALL_DEV_REQUIRES,
    "vt3": ["vt-py>=0.18.0", "vt-graph-api>=2.0"],
    "splunk": ["splunk-sdk>=1.6.0,!=2.0.0"],
    "sumologic": ["sumologic-sdk>=0.1.11", "openpyxl>=3.0"],
    "kql": ["KqlmagicCustom[jupyter-extended]>=0.1.114.post22"],
    "azure": [
        "azure-mgmt-compute>=4.6.2",
        "azure-mgmt-core>=1.2.1",
        "azure-mgmt-monitor>=2.0.0",
        "azure-mgmt-network>=2.7.0",
        "azure-mgmt-resource>=16.1.0",
        "azure-storage-blob>=12.5.0",
        "azure-mgmt-resourcegraph>=8.0.0",
    ],
    "azure_query": [],  # now in core install
    "keyvault": [],  # now in core install
    "ml": [
        "scikit-learn>=1.0.0",
        "scipy>=1.1.0",
        "statsmodels>=0.11.1",
        "matplotlib>=3.0.0",
        "rrcf==0.4.4",
        "joblib>=1.3.0",
    ],
    "sql2kql": ["mo-sql-parsing>=11, <12.0.0"],
    "riskiq": ["passivetotal>=2.5.3", "requests>=2.31.0"],
    "panel": [],  # now in core install
<<<<<<< HEAD
    "aiagents": ["autogen-agentchat[retrievechat]~=0.2.0"],
    "openobserve": ["python_openobserve>=0.4.1"],
=======
>>>>>>> d2358831
}
extras_all = [
    extra for name, extras in EXTRAS.items() for extra in extras if name != "dev"
]
EXTRAS["all"] = extras_all

# Create combination extras
EXTRAS["all"] = sorted(
    _combine_extras(list({name for name in EXTRAS if name != "dev"}))
)

EXTRAS["test"] = sorted(_combine_extras(["all", "dev"]))
EXTRAS["sentinel"] = EXTRAS["azure"]
EXTRAS["azsentinel"] = EXTRAS["sentinel"]
EXTRAS["azuresentinel"] = EXTRAS["sentinel"]


if __name__ == "__main__":
    setuptools.setup(
        install_requires=INSTALL_REQUIRES,
        extras_require=EXTRAS,
        version=__version__,
        package_data={"docs": ["msticpy/docs/source/**/*.rst"]},
    )<|MERGE_RESOLUTION|>--- conflicted
+++ resolved
@@ -55,11 +55,7 @@
     "sql2kql": ["mo-sql-parsing>=11, <12.0.0"],
     "riskiq": ["passivetotal>=2.5.3", "requests>=2.31.0"],
     "panel": [],  # now in core install
-<<<<<<< HEAD
-    "aiagents": ["autogen-agentchat[retrievechat]~=0.2.0"],
-    "openobserve": ["python_openobserve>=0.4.1"],
-=======
->>>>>>> d2358831
+    "openobserve": ["python_openobserve>=0.4.1; python_version >= "3.10"],
 }
 extras_all = [
     extra for name, extras in EXTRAS.items() for extra in extras if name != "dev"
