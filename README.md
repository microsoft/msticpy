--- conflicted
+++ resolved
@@ -1,231 +1,225 @@
-# MSTIC Jupyter and Python Security Tools
-
-Microsoft Threat Intelligence Python Security Tools.
-
-The **msticpy** package was initially developed to support [Jupyter Notebook](https://jupyter-notebook.readthedocs.io/en/stable/examples/Notebook/What%20is%20the%20Jupyter%20Notebook.html)
-authoring for [Azure Sentinel](https://azure.microsoft.com/en-us/services/azure-sentinel/).
-Many of the included tools can be used in other security scenarios for threat hunting
-and threat investigation. There are three main sub-packages:
-
-- sectools - python security tools to help with data analysis or investigation
-- nbtools  - Jupyter-specific UI tools such as widgets and data display
-- data     - data interfaces specific to Sentinel/Log Analytics
-
-The package is in an early preview mode so there are likely to be bugs and there are several
-<<<<<<< HEAD
-areas that are not yet optimized for performance.
-=======
-areas that are not yet optimized for performance. 
->>>>>>> b6767e10
-We welcome feedback, bug reports, suggestions for new features and contributions.
-
-## Installing
-
-`pip install msticpy`
-
-or for the latest dev build
-
-`pip install git+https://github.com/microsoft/msticpy`
-
-## Documentation
-
-Full documentation is at [ReadTheDocs](https://msticpy.readthedocs.io/en/latest/overview.html)
-
-Sample notebooks for many of the modules are in the [docs/notebooks](./docs/notebooks) folder and accompanying notebooks.
-
-You can also browse through the sample notebooks referenced at the end of this document
-(especially the *Windows Alert Investigation* notebook) to see some of the functionality used in context.
-
----
-
-## Security Tools Sub-package - `sectools`
-
-This subpackage contains several modules helpful for working on security investigations and hunting:
-
-### base64unpack
-
-Base64 and archive (gz, zip, tar) extractor. Input can either be a single string
-or a specified column of a pandas dataframe. It will try to identify any base64 encoded
-strings and decode them. If the result looks like one of the supported archive types it
-will unpack the contents. The results of each decode/unpack are rechecked for further
-base64 content and will recurse down up to 20 levels (default can be overridden).
-Output is to a decoded string (for single string input) or a DataFrame (for dataframe input).
-
-[Base64Unpack Notebook](./docs/notebooks/Base64Unpack.ipynb)
-
-### iocextract
-
-Uses a set of builtin regular expressions to look for Indicator of Compromise (IoC) patterns.
-Input can be a single string or a pandas dataframe with one or more columns specified as input.
-
-The following types are built-in:
-
-- IPv4 and IPv6
-- URL
-- DNS domain
-- Hashes (MD5, SHA1, SHA256)
-- Windows file paths
-- Linux file paths (this is kind of noisy because a legal linux file path can have almost any character)
-
-You can modify or add to the regular expressions used at runtime.
-
-Output is a dictionary of matches (for single string input) or a DataFrame (for dataframe input).
-
-[Base64Unpack Notebook](./docs/notebooks/IoCExtract.ipynb)
-
-### tiproviders
-
-The TILookup class can lookup IoCs across multiple TI providers. builtin
-providers include AlienVault OTX, IBM XForce, VirusTotal and Azure Sentinel.
-
-The input can be a single IoC observable or a pandas DataFrame containing
-multiple observables. Depending on the provider, you may require an account
-and an API key. Some providers also enforce throttling (especially for free
-tiers), which might affect performing bulk lookups.
-
-For more details see :doc:`TIProviders` and
-[TILookup Usage Notebook](./docs/notebooks/TIProviders.ipynb)
-
-### vtlookup
-
-Wrapper class around [Virus Total API](https://www.virustotal.com/en/documentation/public-api/).
-Input can be a single IoC observable or a pandas DataFrame containing multiple observables.
-Processing requires a Virus Total account and API key and processing performance is limited to
-the number of requests per minute for the account type that you have.
-Support IoC Types:
-
-- Filehash
-- URL
-- DNS Domain
-- IPv4 Address
-
-[VTLookup Notebook](./docs/notebooks/VirusTotalLookup.ipynb)
-
-### geoip
-
-Geographic location lookup for IP addresses.
-This module has two classes for different services:
-
-- GeoLiteLookup - Maxmind Geolite (see <https://www.maxmind.com>)
-- IPStackLookup  - IPStack (see <https://ipstack.com>)
-
-Both services offer a free tier for non-commercial use. However,
-a paid tier will normally get you more accuracy, more detail and
-a higher throughput rate. Maxmind geolite uses a downloadable database,
-while IPStack is an online lookup (API key required).
-
-[GeoIP Lookup Notebook](./docs/notebooks/GeoIPLookups.ipynb)
-
-### eventcluster
-
-This module is intended to be used to summarize large numbers of
-events into clusters of different patterns. High volume repeating
-events can often make it difficult to see unique and interesting items.
-
-This is an unsupervised learning module implemented using SciKit Learn DBScan.
-
-The module contains functions to generate clusterable features from
-string data. For example, an administration command that
-does some maintenance on thousands of servers with a commandline like the following
-```bash
-install-update -hostname {host.fqdn} -tmp:/tmp/{GUID}/rollback
-```
-can be collapsed into a single cluster pattern by ignoring the character 
-values of the host and guids in the string and using delimiters or tokens to
-group the values. This allows you to more easily see distinct patterns of 
-activity.
-
-<<<<<<< HEAD
-[Event Clustering Notebook](./docs/notebooks/EventClustering.ipynb)
-=======
->>>>>>> b6767e10
-
-
-### outliers
-
-Similar to the eventcluster module, but a little bit more experimental (read 'less tested').
-It uses SkLearn Isolation Forest to identify outlier events in a single data set or using
-one data set as training data and another on which to predict outliers.
-
-### auditdextract
-
-Module to load and decode Linux audit logs. It collapses messages sharing the same
-message ID into single events, decodes hex-encoded data fields and performs some
-event-specific formatting and normalization (e.g. for process start events it will
-re-assemble the process command line arguments into a single string).
-
-This is still a work-in-progress.
-
-## Notebook tools sub-package - `nbtools`
-
-This is a collection of display and utility modules designed to make working
-with security data in Jupyter notebooks quicker and easier.
-
-- nbwidgets - groups common functionality such as list pickers, time boundary settings, saving and retrieving environment variables into a single line callable command.
-- nbdisplay - functions that implement common display of things like alerts, events in a slightly more consumable way than print()
-- entityschema - implements entity classes (e.g. Host, Account, IPAddress) used in Log Analytics alerts and in many of these modules. Each entity encaspulates one or more properties related to the entity.
-
-[Notebook Tools Notebook](./docs/notebooks/NotebookWidgets.ipynb)
-
-## Data sub-package - `data`
-
-These components are currently still part of the nbtools sub-package but will be
-refactored to separate them into their own package.
-
-- query manager - collection of modules that implement common kql/Log Analytics queries using KqlMagic
-- security_alert and security_event - encapsulation classes for alerts and events.
-
-Each has a standard 'entities' property reflecting the entities found in the alert or event.
-These can also be used as meta-parameters for many of the queries.
-For example, the following query will extract the value for the `hostname` query parameter
-from the alert:
-
-`qry.list_host_logons(provs==[query_times, alert])`
-
----
-
-## Clone the notebooks in this repo to Azure Notebooks
-
-Requires sign-in to Azure Notebooks
-<a href="https://notebooks.azure.com/import/gh/Microsoft/msticpy">
-<img src="https://notebooks.azure.com/launch.png" />
-</a>
-
-## More Notebook Examples
-
-See the following notebooks for more examples of the use of this package in practice:
-
-- Windows Alert Investigation in [github](https://github.com/Azure/Azure-Sentinel/blob/master/Notebooks/Sample-Notebooks/Example%20-%20Guided%20Investigation%20-%20Process-Alerts.ipynb) or [NbViewer](https://nbviewer.jupyter.org/github/Azure/Azure-Sentinel/blob/master/Notebooks/Sample-Notebooks/Example%20-%20Guided%20Investigation%20-%20Process-Alerts.ipynb)
-- Windows Host Explorer in [github](https://github.com/Azure/Azure-Sentinel/blob/master/Notebooks/Sample-Notebooks/Example%20-%20Guided%20Hunting%20-%20Windows-Host-Explorer.ipynb) or [NbViewer](https://nbviewer.jupyter.org/github/Azure/Azure-Sentinel/blob/master/Notebooks/Sample-Notebooks/Example%20-%20Guided%20Hunting%20-%20Windows-Host-Explorer.ipynb)
-- Office 365 Exploration in [github](https://github.com/Azure/Azure-Sentinel/blob/master/Notebooks/Sample-Notebooks/Example%20-%20Guided%20Hunting%20-%20Office365-Exploring.ipynb) or [NbViewer](https://nbviewer.jupyter.org/github.com/Azure/Azure-Sentinel/blob/master/Notebooks/Sample-Notebooks/Example%20-%20Guided%20Hunting%20-%20Office365-Exploring.ipynb)
-- Cross-Network Hunting in [github](https://github.com/Azure/Azure-Sentinel/blob/master/Notebooks/Sample-Notebooks/Example%20-%20Guided%20Hunting%20-%20Linux-Windows-Office.ipynb) or [NbViewer](https://nbviewer.jupyter.org/github/Azure/Azure-Sentinel/blob/master/Notebooks/Sample-Notebooks/Example%20-%20Guided%20Hunting%20-%20Linux-Windows-Office.ipynb)
-
-## To-Do Items
-
-- Refactor data modules into separate sub-package(s).
-- Add additional notebooks to document use of the tools.
-
-## Supported Platforms and Packages
-
-- msticpy is OS-independent
-- Requires [Python 3.6 or later](https://www.python.org/dev/peps/pep-0494/)
-- Requires the following python packages: pandas, bokeh, matplotlib, seaborn, setuptools, urllib3, ipywidgets, numpy, attrs, requests, networkx, ipython, scikit_learn, typing
-- The following packages are recommended and needed for some specific functionality: Kqlmagic, maxminddb_geolite2, folium, dnspython, ipwhois
-
-See [requirements.txt](requirements.txt) for more details and version requirements.
-
----
-
-## Contributing
-
-This project welcomes contributions and suggestions.  Most contributions require you to agree to a
-Contributor License Agreement (CLA) declaring that you have the right to, and actually do, grant us
-the rights to use your contribution. For details, visit <https://cla.microsoft.com>.
-
-When you submit a pull request, a CLA-bot will automatically determine whether you need to provide
-a CLA and decorate the PR appropriately (e.g., label, comment). Simply follow the instructions
-provided by the bot. You will only need to do this once across all repos using our CLA.
-
-This project has adopted the [Microsoft Open Source Code of Conduct](https://opensource.microsoft.com/codeofconduct/).
-For more information see the [Code of Conduct FAQ](https://opensource.microsoft.com/codeofconduct/faq/) or
-contact [opencode@microsoft.com](mailto:opencode@microsoft.com) with any additional questions or comments.
+# MSTIC Jupyter and Python Security Tools
+
+Microsoft Threat Intelligence Python Security Tools.
+
+The **msticpy** package was initially developed to support [Jupyter Notebook](https://jupyter-notebook.readthedocs.io/en/stable/examples/Notebook/What%20is%20the%20Jupyter%20Notebook.html)
+authoring for [Azure Sentinel](https://azure.microsoft.com/en-us/services/azure-sentinel/).
+Many of the included tools can be used in other security scenarios for threat hunting
+and threat investigation. There are three main sub-packages:
+
+- sectools - python security tools to help with data analysis or investigation
+- nbtools  - Jupyter-specific UI tools such as widgets and data display
+- data     - data interfaces specific to Sentinel/Log Analytics
+
+The package is in an early preview mode so there are likely to be bugs and there are several
+areas that are not yet optimized for performance.
+
+We welcome feedback, bug reports, suggestions for new features and contributions.
+
+## Installing
+
+`pip install msticpy`
+
+or for the latest dev build
+
+`pip install git+https://github.com/microsoft/msticpy`
+
+## Documentation
+
+Full documentation is at [ReadTheDocs](https://msticpy.readthedocs.io/en/latest/overview.html)
+
+Sample notebooks for many of the modules are in the [docs/notebooks](./docs/notebooks) folder and accompanying notebooks.
+
+You can also browse through the sample notebooks referenced at the end of this document
+(especially the *Windows Alert Investigation* notebook) to see some of the functionality used in context.
+
+---
+
+## Security Tools Sub-package - `sectools`
+
+This subpackage contains several modules helpful for working on security investigations and hunting:
+
+### base64unpack
+
+Base64 and archive (gz, zip, tar) extractor. Input can either be a single string
+or a specified column of a pandas dataframe. It will try to identify any base64 encoded
+strings and decode them. If the result looks like one of the supported archive types it
+will unpack the contents. The results of each decode/unpack are rechecked for further
+base64 content and will recurse down up to 20 levels (default can be overridden).
+Output is to a decoded string (for single string input) or a DataFrame (for dataframe input).
+
+[Base64Unpack Notebook](./docs/notebooks/Base64Unpack.ipynb)
+
+### iocextract
+
+Uses a set of builtin regular expressions to look for Indicator of Compromise (IoC) patterns.
+Input can be a single string or a pandas dataframe with one or more columns specified as input.
+
+The following types are built-in:
+
+- IPv4 and IPv6
+- URL
+- DNS domain
+- Hashes (MD5, SHA1, SHA256)
+- Windows file paths
+- Linux file paths (this is kind of noisy because a legal linux file path can have almost any character)
+
+You can modify or add to the regular expressions used at runtime.
+
+Output is a dictionary of matches (for single string input) or a DataFrame (for dataframe input).
+
+[Base64Unpack Notebook](./docs/notebooks/IoCExtract.ipynb)
+
+### tiproviders
+
+The TILookup class can lookup IoCs across multiple TI providers. builtin
+providers include AlienVault OTX, IBM XForce, VirusTotal and Azure Sentinel.
+
+The input can be a single IoC observable or a pandas DataFrame containing
+multiple observables. Depending on the provider, you may require an account
+and an API key. Some providers also enforce throttling (especially for free
+tiers), which might affect performing bulk lookups.
+
+For more details see :doc:`TIProviders` and
+[TILookup Usage Notebook](./docs/notebooks/TIProviders.ipynb)
+
+### vtlookup
+
+Wrapper class around [Virus Total API](https://www.virustotal.com/en/documentation/public-api/).
+Input can be a single IoC observable or a pandas DataFrame containing multiple observables.
+Processing requires a Virus Total account and API key and processing performance is limited to
+the number of requests per minute for the account type that you have.
+Support IoC Types:
+
+- Filehash
+- URL
+- DNS Domain
+- IPv4 Address
+
+[VTLookup Notebook](./docs/notebooks/VirusTotalLookup.ipynb)
+
+### geoip
+
+Geographic location lookup for IP addresses.
+This module has two classes for different services:
+
+- GeoLiteLookup - Maxmind Geolite (see <https://www.maxmind.com>)
+- IPStackLookup  - IPStack (see <https://ipstack.com>)
+
+Both services offer a free tier for non-commercial use. However,
+a paid tier will normally get you more accuracy, more detail and
+a higher throughput rate. Maxmind geolite uses a downloadable database,
+while IPStack is an online lookup (API key required).
+
+[GeoIP Lookup Notebook](./docs/notebooks/GeoIPLookups.ipynb)
+
+### eventcluster
+
+This module is intended to be used to summarize large numbers of
+events into clusters of different patterns. High volume repeating
+events can often make it difficult to see unique and interesting items.
+
+This is an unsupervised learning module implemented using SciKit Learn DBScan.
+
+The module contains functions to generate clusterable features from
+string data. For example, an administration command that
+does some maintenance on thousands of servers with a commandline like the following
+```bash
+install-update -hostname {host.fqdn} -tmp:/tmp/{GUID}/rollback
+```
+can be collapsed into a single cluster pattern by ignoring the character 
+values of the host and guids in the string and using delimiters or tokens to
+group the values. This allows you to more easily see distinct patterns of 
+activity.
+
+[Event Clustering Notebook](./docs/notebooks/EventClustering.ipynb)
+
+
+### outliers
+
+Similar to the eventcluster module, but a little bit more experimental (read 'less tested').
+It uses SkLearn Isolation Forest to identify outlier events in a single data set or using
+one data set as training data and another on which to predict outliers.
+
+### auditdextract
+
+Module to load and decode Linux audit logs. It collapses messages sharing the same
+message ID into single events, decodes hex-encoded data fields and performs some
+event-specific formatting and normalization (e.g. for process start events it will
+re-assemble the process command line arguments into a single string).
+
+This is still a work-in-progress.
+
+## Notebook tools sub-package - `nbtools`
+
+This is a collection of display and utility modules designed to make working
+with security data in Jupyter notebooks quicker and easier.
+
+- nbwidgets - groups common functionality such as list pickers, time boundary settings, saving and retrieving environment variables into a single line callable command.
+- nbdisplay - functions that implement common display of things like alerts, events in a slightly more consumable way than print()
+- entityschema - implements entity classes (e.g. Host, Account, IPAddress) used in Log Analytics alerts and in many of these modules. Each entity encaspulates one or more properties related to the entity.
+
+[Notebook Tools Notebook](./docs/notebooks/NotebookWidgets.ipynb)
+
+## Data sub-package - `data`
+
+These components are currently still part of the nbtools sub-package but will be
+refactored to separate them into their own package.
+
+- query manager - collection of modules that implement common kql/Log Analytics queries using KqlMagic
+- security_alert and security_event - encapsulation classes for alerts and events.
+
+Each has a standard 'entities' property reflecting the entities found in the alert or event.
+These can also be used as meta-parameters for many of the queries.
+For example, the following query will extract the value for the `hostname` query parameter
+from the alert:
+
+`qry.list_host_logons(provs==[query_times, alert])`
+
+---
+
+## Clone the notebooks in this repo to Azure Notebooks
+
+Requires sign-in to Azure Notebooks
+<a href="https://notebooks.azure.com/import/gh/Microsoft/msticpy">
+<img src="https://notebooks.azure.com/launch.png" />
+</a>
+
+## More Notebook Examples
+
+See the following notebooks for more examples of the use of this package in practice:
+
+- Windows Alert Investigation in [github](https://github.com/Azure/Azure-Sentinel/blob/master/Notebooks/Sample-Notebooks/Example%20-%20Guided%20Investigation%20-%20Process-Alerts.ipynb) or [NbViewer](https://nbviewer.jupyter.org/github/Azure/Azure-Sentinel/blob/master/Notebooks/Sample-Notebooks/Example%20-%20Guided%20Investigation%20-%20Process-Alerts.ipynb)
+- Windows Host Explorer in [github](https://github.com/Azure/Azure-Sentinel/blob/master/Notebooks/Sample-Notebooks/Example%20-%20Guided%20Hunting%20-%20Windows-Host-Explorer.ipynb) or [NbViewer](https://nbviewer.jupyter.org/github/Azure/Azure-Sentinel/blob/master/Notebooks/Sample-Notebooks/Example%20-%20Guided%20Hunting%20-%20Windows-Host-Explorer.ipynb)
+- Office 365 Exploration in [github](https://github.com/Azure/Azure-Sentinel/blob/master/Notebooks/Sample-Notebooks/Example%20-%20Guided%20Hunting%20-%20Office365-Exploring.ipynb) or [NbViewer](https://nbviewer.jupyter.org/github.com/Azure/Azure-Sentinel/blob/master/Notebooks/Sample-Notebooks/Example%20-%20Guided%20Hunting%20-%20Office365-Exploring.ipynb)
+- Cross-Network Hunting in [github](https://github.com/Azure/Azure-Sentinel/blob/master/Notebooks/Sample-Notebooks/Example%20-%20Guided%20Hunting%20-%20Linux-Windows-Office.ipynb) or [NbViewer](https://nbviewer.jupyter.org/github/Azure/Azure-Sentinel/blob/master/Notebooks/Sample-Notebooks/Example%20-%20Guided%20Hunting%20-%20Linux-Windows-Office.ipynb)
+
+## To-Do Items
+
+- Refactor data modules into separate sub-package(s).
+- Add additional notebooks to document use of the tools.
+
+## Supported Platforms and Packages
+
+- msticpy is OS-independent
+- Requires [Python 3.6 or later](https://www.python.org/dev/peps/pep-0494/)
+- Requires the following python packages: pandas, bokeh, matplotlib, seaborn, setuptools, urllib3, ipywidgets, numpy, attrs, requests, networkx, ipython, scikit_learn, typing
+- The following packages are recommended and needed for some specific functionality: Kqlmagic, maxminddb_geolite2, folium, dnspython, ipwhois
+
+See [requirements.txt](requirements.txt) for more details and version requirements.
+
+---
+
+## Contributing
+
+This project welcomes contributions and suggestions.  Most contributions require you to agree to a
+Contributor License Agreement (CLA) declaring that you have the right to, and actually do, grant us
+the rights to use your contribution. For details, visit <https://cla.microsoft.com>.
+
+When you submit a pull request, a CLA-bot will automatically determine whether you need to provide
+a CLA and decorate the PR appropriately (e.g., label, comment). Simply follow the instructions
+provided by the bot. You will only need to do this once across all repos using our CLA.
+
+This project has adopted the [Microsoft Open Source Code of Conduct](https://opensource.microsoft.com/codeofconduct/).
+For more information see the [Code of Conduct FAQ](https://opensource.microsoft.com/codeofconduct/faq/) or
+contact [opencode@microsoft.com](mailto:opencode@microsoft.com) with any additional questions or comments.