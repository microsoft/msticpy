--- conflicted
+++ resolved
@@ -103,8 +103,6 @@
 @pytest.mark.skipif(
     not os.environ.get("MSTICPY_TEST_NOSKIP"), reason="Skipped for local tests."
 )
-<<<<<<< HEAD
-=======
 def test_mordor_download(mdr_driver: MordorDriver):
     """Test file download."""
     global _SAVE_PATH
@@ -123,7 +121,6 @@
 @pytest.mark.skipif(
     not os.environ.get("MSTICPY_TEST_NOSKIP"), reason="Skipped for local tests."
 )
->>>>>>> 47be8935
 def test_mordor_query_provider(qry_provider):
     """Test query functions from query provider."""
     queries = qry_provider.list_queries()
@@ -132,13 +129,6 @@
     check.is_true(hasattr(qry_provider, "small"))
     check.is_true(hasattr(qry_provider, queries[0]))
 
-<<<<<<< HEAD
-    q_func = getattr(qry_provider, queries[2])
-
-    check.is_in("Notes", q_func.__doc__)
-    check.is_in("Mordor ID:", q_func.__doc__)
-    check.is_in("Mitre Techniques:", q_func.__doc__)
-=======
     test_query = "small.windows.credential_access.host.empire_mimikatz_logonpasswords"
     q_func = getattr(qry_provider, test_query)
     output = io.StringIO()
@@ -148,7 +138,6 @@
     check.is_in("Data source:  Mordor", output.getvalue())
     check.is_in("Mordor ID:", output.getvalue())
     check.is_in("Mitre Techniques:", output.getvalue())
->>>>>>> 47be8935
 
     f_path = q_func("print")
     check.is_in("https://raw.githubusercontent.com/OTRF/mordor", f_path)
