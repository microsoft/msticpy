# -------------------------------------------------------------------------
# Copyright (c) Microsoft Corporation. All rights reserved.
# Licensed under the MIT License. See License.txt in the project root for
# license information.
# --------------------------------------------------------------------------
"""Mordor data driver test."""
import contextlib
from datetime import datetime
import glob
import io
import os
from pathlib import Path

import pytest
import pytest_check as check
import pandas as pd


from msticpy.data import QueryProvider
from msticpy.data.drivers.mordor_driver import (
    MordorDriver,
    search_mdr_data,
    download_mdr_file,
)

__author__ = "Ian Hellen"

_SAVE_PATH = ""
_SAVE_FOLDER = "mordor_test"
_SAVE_FOLDER2 = "mordor_test2"


@pytest.fixture(scope="session")
def qry_provider():
    """Query Provider fixture."""
    Path(_SAVE_FOLDER).mkdir(exist_ok=True)
    abs_path = Path(".").absolute()
<<<<<<< HEAD
    ex_json = [file for file in abs_path.glob("**/*.json") if file.is_file()]
    ex_zip = [file for file in abs_path.glob("**/*.zip") if file.is_file()]

    qry_prov = QueryProvider("Mordor", save_folder=_SAVE_FOLDER)
=======

    qry_prov = QueryProvider("Mordor", save_folder=f"./{_SAVE_FOLDER}")
>>>>>>> df194b24
    qry_prov.connect()
    yield qry_prov
    # remove downloaded file on cleanup
    _cleanup_temp_files(_SAVE_FOLDER)
    _cleanup_temp_files(abs_path.joinpath("mordor"))


def _cleanup_temp_files(path):
    for file in Path(path).glob("*"):
        Path(file).unlink()
<<<<<<< HEAD
    if Path(_SAVE_FOLDER).is_dir():
        Path(_SAVE_FOLDER).rmdir()
    for j_file in abs_path.glob("**/*.json"):
        if j_file not in ex_json and j_file.is_file():
            j_file.unlink()
    for z_file in abs_path.glob("**/*.zip"):
        if z_file not in ex_zip and z_file.is_file():
            z_file.unlink()
    mordor_path = abs_path.joinpath("mordor")
    if mordor_path.is_dir():
        for file in mordor_path.glob("*"):
            file.unlink()
        # pylint: disable=broad-except
        try:
            mordor_path.rmdir()
=======
    if Path(path).is_dir():
        # pylint: disable=broad-except
        try:
            Path(path).rmdir()
>>>>>>> df194b24
        except Exception:  # nosec
            pass


# pylint: disable=redefined-outer-name, protected-access, global-statement


@pytest.fixture(scope="module")
def mdr_driver(qry_provider):
    """Test fixture to create mordor driver."""
    return qry_provider._query_provider


def test_mordor_load(mdr_driver: MordorDriver):
    """Check basic load of driver."""
    check.is_true(mdr_driver.loaded)
    check.is_true(mdr_driver.connected)
    check.is_false(mdr_driver.use_query_paths)
    check.is_true(mdr_driver.has_driver_queries)

    check.is_instance(mdr_driver.mitre_techniques, pd.DataFrame)
    check.is_instance(mdr_driver.mitre_tactics, pd.DataFrame)
    check.is_in("T1078", mdr_driver.mitre_techniques.index)
    check.is_in("TA0001", mdr_driver.mitre_tactics.index)

    check.is_true(len(mdr_driver.mordor_data) > 50)

    _, first_item = next(iter(mdr_driver.mordor_data.items()))
    check.is_instance(first_item.title, str)
    check.is_instance(first_item.id, str)
    check.is_instance(first_item.author, str)
    check.is_instance(first_item.creation_date, datetime)
    check.is_instance(first_item.files, list)
    check.is_true(len(first_item.files) > 0)
    check.is_instance(first_item.attack_mappings, list)
    for attack in first_item.attack_mappings:
        check.is_in("technique", attack)
        check.is_in("tactics", attack)


def test_mordor_search(mdr_driver: MordorDriver):
    """Test search functionality."""
    results = search_mdr_data(mdr_driver.mordor_data, "AWS")
    check.greater_equal(len(results), 1)

    subset = search_mdr_data(mdr_driver.mordor_data, "Empire")
    check.greater_equal(len(subset), 39)

    emp_power = search_mdr_data(mdr_driver.mordor_data, "Empire+Power")
    check.greater_equal(len(emp_power), 18)
    check.greater_equal(
        len(search_mdr_data(mdr_driver.mordor_data, "Empire, Windows")), 50
    )

    subset_search = search_mdr_data(mdr_driver.mordor_data, "Power", subset=subset)
    check.equal(len(emp_power), len(subset_search))

    result_set = mdr_driver.search_queries("AWS")
    check.greater_equal(len(list(result_set)), 1)
    check.is_true(any(hit for hit in result_set if "small.aws.collection" in hit))


# @pytest.mark.skipif(
#     not os.environ.get("MSTICPY_TEST_NOSKIP"), reason="Skipped for local tests."
# )
def test_mordor_download(mdr_driver: MordorDriver):
    """Test file download."""
    entry_id = "SDWIN-190319021158"
    entry = mdr_driver.mordor_data[entry_id]
    files = entry.get_file_paths()

    file_path = files[0]["file_path"]
    d_frame = download_mdr_file(file_path, save_folder=_SAVE_FOLDER2)

    check.is_instance(d_frame, pd.DataFrame)
    check.greater_equal(len(d_frame), 10)
    _cleanup_temp_files(_SAVE_FOLDER2)


@pytest.mark.skipif(
    not os.environ.get("MSTICPY_TEST_NOSKIP"), reason="Skipped for local tests."
)
def test_mordor_query_provider(qry_provider):
    """Test query functions from query provider."""
    queries = qry_provider.list_queries()
    check.greater_equal(len(queries), 50)

    check.is_true(hasattr(qry_provider, "small"))
    check.is_true(hasattr(qry_provider, queries[0]))

    test_query = "small.windows.credential_access.host.empire_mimikatz_logonpasswords"
    q_func = getattr(qry_provider, test_query)
    output = io.StringIO()
    with contextlib.redirect_stdout(output):
        q_func("?")
    check.is_in("Query:", output.getvalue())
    check.is_in("Data source:  Mordor", output.getvalue())
    check.is_in("Mordor ID:", output.getvalue())
    check.is_in("Mitre Techniques:", output.getvalue())

    f_path = q_func("print")
    check.is_in("https://raw.githubusercontent.com/OTRF/mordor", f_path)

    d_frame = q_func()
    check.is_instance(d_frame, pd.DataFrame)
    check.greater_equal(len(d_frame), 10)<|MERGE_RESOLUTION|>--- conflicted
+++ resolved
@@ -35,15 +35,8 @@
     """Query Provider fixture."""
     Path(_SAVE_FOLDER).mkdir(exist_ok=True)
     abs_path = Path(".").absolute()
-<<<<<<< HEAD
-    ex_json = [file for file in abs_path.glob("**/*.json") if file.is_file()]
-    ex_zip = [file for file in abs_path.glob("**/*.zip") if file.is_file()]
-
-    qry_prov = QueryProvider("Mordor", save_folder=_SAVE_FOLDER)
-=======
 
     qry_prov = QueryProvider("Mordor", save_folder=f"./{_SAVE_FOLDER}")
->>>>>>> df194b24
     qry_prov.connect()
     yield qry_prov
     # remove downloaded file on cleanup
@@ -54,28 +47,10 @@
 def _cleanup_temp_files(path):
     for file in Path(path).glob("*"):
         Path(file).unlink()
-<<<<<<< HEAD
-    if Path(_SAVE_FOLDER).is_dir():
-        Path(_SAVE_FOLDER).rmdir()
-    for j_file in abs_path.glob("**/*.json"):
-        if j_file not in ex_json and j_file.is_file():
-            j_file.unlink()
-    for z_file in abs_path.glob("**/*.zip"):
-        if z_file not in ex_zip and z_file.is_file():
-            z_file.unlink()
-    mordor_path = abs_path.joinpath("mordor")
-    if mordor_path.is_dir():
-        for file in mordor_path.glob("*"):
-            file.unlink()
-        # pylint: disable=broad-except
-        try:
-            mordor_path.rmdir()
-=======
     if Path(path).is_dir():
         # pylint: disable=broad-except
         try:
             Path(path).rmdir()
->>>>>>> df194b24
         except Exception:  # nosec
             pass
 
@@ -138,9 +113,9 @@
     check.is_true(any(hit for hit in result_set if "small.aws.collection" in hit))
 
 
-# @pytest.mark.skipif(
-#     not os.environ.get("MSTICPY_TEST_NOSKIP"), reason="Skipped for local tests."
-# )
+@pytest.mark.skipif(
+    not os.environ.get("MSTICPY_TEST_NOSKIP"), reason="Skipped for local tests."
+)
 def test_mordor_download(mdr_driver: MordorDriver):
     """Test file download."""
     entry_id = "SDWIN-190319021158"
