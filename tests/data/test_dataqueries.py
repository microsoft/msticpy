--- conflicted
+++ resolved
@@ -468,7 +468,6 @@
     check.is_in("ResourceGraph", data_envs)
 
 
-<<<<<<< HEAD
 def test_add_query():
     """Test adding a query dynamically."""
     qry_prov = QueryProvider("MSSentinel")
@@ -500,7 +499,8 @@
     check.is_true(hasattr(qry_prov.Custom, "get_host_events"))
     check.is_true(callable(qry_prov.Custom.get_host_events))
     check.is_in("Get events of type", qry_prov.Custom.get_host_events.__doc__)
-=======
+
+
 _SEARCH_TESTS = [
     ((None, None, None), 0),
     (("syslog", None, None), 15),
@@ -537,5 +537,4 @@
     results = sentinel_qry_prov.search(*search)
     print(search, len(results))
     print(results[:5])
-    check.greater_equal(len(results), expected)
->>>>>>> 867104e3
+    check.greater_equal(len(results), expected)