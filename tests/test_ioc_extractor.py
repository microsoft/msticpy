import unittest

import pandas as pd

# Test code
from ..msticpy.sectools.iocextract import IoCExtract

TEST_CASES = {
    "ipv4_test": r"c:\one\path\or\another\myprocess -ip4:206.123.1.123",
    "ipv6_test": r"""c:\one\path\or\another\myprocess -ip6:(2001:0db8:85a3:0000:0000:8a2e:0370:7334,
    2001:db8:85a3:0:0:8a2e:370:7334,2001:db8:85a3::8a2e:370:7334,::ffff:192.0.2.128)""",
    "url_test": r"""c:\one\path\or\another\myprocess /url:https://some.domain.it/thepath?qry1=abc&qry2=xyz
        /url:https://myuser@some.domain.es:88/thepath?qry1=abc&qry2=xyz"<some other trailing stuff""",
    "windows_path_test": r'c:\one\path\or\another\myprocess -file:"..\another\file" -file:"\\uncpath\file"',
    "linux_path_test": r"/bin/bash --file:./bish --file:/bin/bash --file:../../bosh",
    "md5_hash_test": "00236a2ae558018ed13b5222ef1bd987hash -something-hash=00236a2ae558018ed13b5222ef1bd988hash -something -hash=00236a2ae558018ed13b5222ef1bd989",
    "sha1_hash_test": "00236a2ae558018ed13b5222ef1bd98700000001hash -something -hash=00236a2ae558018ed13b5222ef1bd98700000002hash -something -hash=00236a2ae558018ed13b5222ef1bd98700000003",
    "sha256_hash_test": """00236a2ae558018ed13b5222ef1bd98700000001123456789012345678901234hash -something -hash=00236a2ae558018ed13b5222ef1bd98700000001123456789012345678901235hash -something
-hash=00236a2ae558018ed13b5222ef1bd98700000001123456789012345678901236""",
    "url2_test": "curl 'https://www.virustotal.com/en/ip-address/90.156.201.27/information/'",
<<<<<<< HEAD
=======
    "domain1_test": "some text with a domain.like.uk in it",
    "domain_neg_test": "some text with a bad domain.like.iandom in it",
    "domain_short_test": "some text with a microsoft.com in it",
>>>>>>> 1b55f6f2
}


class TestIoCExtractor(unittest.TestCase):
    """Unit test class."""

    def __run_extract(
        self, extractor=None, testcase=None, expected_items=None, os_family="Windows"
    ):
        if extractor is None or testcase is None or expected_items is None:
            raise Exception("One or more required parameters were missing")

        test_input = TEST_CASES[testcase + "_test"]
        results = extractor.extract(test_input, os_family=os_family, include_paths=True)
        for k, v in expected_items.items():
            self.assertEqual(len(results[k]), v, "Unexpected value for " + k)

    def setUp(self):
        self.extractor = IoCExtract()

    def test_ipv4(self):
        self.__run_extract(self.extractor, "ipv4", {"ipv4": 1})

    def test_ipv6(self):
        self.__run_extract(self.extractor, "ipv6", {"ipv6": 2})

    def test_url(self):
        self.__run_extract(self.extractor, "url", {"url": 2, "dns": 2, "ipv4": 0})
        self.__run_extract(self.extractor, "url2", {"url": 1, "dns": 1, "ipv4": 1})

    def test_windows_path(self):
        self.__run_extract(self.extractor, "windows_path", {"windows_path": 3})

    def test_linux_path(self):
        self.__run_extract(
            self.extractor, "linux_path", {"linux_path": 3}, os_family="Linux"
        )

    def test_hashes(self):
        self.__run_extract(self.extractor, "md5_hash", {"md5_hash": 3})
        self.__run_extract(self.extractor, "sha1_hash", {"sha1_hash": 3})
        self.__run_extract(self.extractor, "sha256_hash", {"sha256_hash": 3})
<<<<<<< HEAD
=======

    def test_dns(self):
        self.__run_extract(self.extractor, "domain1", {"dns": 1})
        self.__run_extract(self.extractor, "domain_neg", {"dns": 0})
        self.__run_extract(self.extractor, "domain_short", {"dns": 1})
>>>>>>> 1b55f6f2

    def test_dataframe(self):

        input_df = pd.DataFrame.from_dict(
            data=TEST_CASES, orient="index", columns=["input"]
        )
        output_df = self.extractor.extract(
            data=input_df, columns=["input"], os_family="Windows", include_paths=True
        )

        self.assertGreater(output_df.shape[0], 0)
        self.assertEqual(output_df[output_df["IoCType"] == "ipv4"].shape[0], 3)
        self.assertEqual(output_df[output_df["IoCType"] == "ipv6"].shape[0], 2)
        self.assertEqual(output_df[output_df["IoCType"] == "url"].shape[0], 3)
        self.assertEqual(output_df[output_df["IoCType"] == "windows_path"].shape[0], 6)
        self.assertEqual(output_df[output_df["IoCType"] == "linux_path"].shape[0], 0)
        self.assertEqual(output_df[output_df["IoCType"] == "md5_hash"].shape[0], 3)
        self.assertEqual(output_df[output_df["IoCType"] == "sha1_hash"].shape[0], 3)
        self.assertEqual(output_df[output_df["IoCType"] == "sha256_hash"].shape[0], 3)

        input_df = pd.DataFrame.from_dict(
            data=TEST_CASES, orient="index", columns=["input"]
        )
        output_df = self.extractor.extract(
            data=input_df, columns=["input"], os_family="Linux", include_paths=True
        )
        # for _, row in output_df[output_df['IoCType'] == 'url'].iterrows():
        #     print(row.Observable)
        self.assertGreater(output_df.shape[0], 0)
        self.assertEqual(output_df[output_df["IoCType"] == "ipv4"].shape[0], 3)
        self.assertEqual(output_df[output_df["IoCType"] == "ipv6"].shape[0], 2)
        self.assertEqual(output_df[output_df["IoCType"] == "url"].shape[0], 3)
        self.assertEqual(output_df[output_df["IoCType"] == "windows_path"].shape[0], 0)
        self.assertEqual(output_df[output_df["IoCType"] == "linux_path"].shape[0], 8)
        self.assertEqual(output_df[output_df["IoCType"] == "md5_hash"].shape[0], 3)
        self.assertEqual(output_df[output_df["IoCType"] == "sha1_hash"].shape[0], 3)
        self.assertEqual(output_df[output_df["IoCType"] == "sha256_hash"].shape[0], 3)

    def test_dataframe_ioc_types(self):

        input_df = pd.DataFrame.from_dict(
            data=TEST_CASES, orient="index", columns=["input"]
        )
        output_df = self.extractor.extract(
            data=input_df,
            columns=["input"],
            os_family="Windows",
            ioc_types=["ipv4", "url", "md5_hash"],
        )

        self.assertGreater(output_df.shape[0], 0)
        self.assertEqual(output_df[output_df["IoCType"] == "ipv4"].shape[0], 3)
        self.assertEqual(output_df[output_df["IoCType"] == "ipv6"].shape[0], 0)
        self.assertEqual(output_df[output_df["IoCType"] == "url"].shape[0], 3)
        self.assertEqual(output_df[output_df["IoCType"] == "windows_path"].shape[0], 0)
        self.assertEqual(output_df[output_df["IoCType"] == "linux_path"].shape[0], 0)
        self.assertEqual(output_df[output_df["IoCType"] == "md5_hash"].shape[0], 3)
        self.assertEqual(output_df[output_df["IoCType"] == "sha1_hash"].shape[0], 0)
        self.assertEqual(output_df[output_df["IoCType"] == "sha256_hash"].shape[0], 0)

    def test_dataframe_new(self):

        input_df = pd.DataFrame.from_dict(
            data=TEST_CASES, orient="index", columns=["input"]
        )
        output_df = self.extractor.extract_df(
            data=input_df, columns=["input"], os_family="Windows", include_paths=True
        )

        self.assertGreater(output_df.shape[0], 0)
        self.assertEqual(output_df[output_df["IoCType"] == "ipv4"].shape[0], 3)
        self.assertEqual(output_df[output_df["IoCType"] == "ipv6"].shape[0], 2)
        self.assertEqual(output_df[output_df["IoCType"] == "url"].shape[0], 3)
        self.assertEqual(output_df[output_df["IoCType"] == "windows_path"].shape[0], 6)
        self.assertEqual(output_df[output_df["IoCType"] == "linux_path"].shape[0], 0)
        self.assertEqual(output_df[output_df["IoCType"] == "md5_hash"].shape[0], 3)
        self.assertEqual(output_df[output_df["IoCType"] == "sha1_hash"].shape[0], 3)
        self.assertEqual(output_df[output_df["IoCType"] == "sha256_hash"].shape[0], 3)

        input_df = pd.DataFrame.from_dict(
            data=TEST_CASES, orient="index", columns=["input"]
        )
        output_df = self.extractor.extract_df(
            data=input_df, columns=["input"], os_family="Linux", include_paths=True
        )
        # for _, row in output_df[output_df['IoCType'] == 'url'].iterrows():
        #     print(row.Observable)
        self.assertGreater(output_df.shape[0], 0)
        self.assertEqual(output_df[output_df["IoCType"] == "ipv4"].shape[0], 3)
        self.assertEqual(output_df[output_df["IoCType"] == "ipv6"].shape[0], 2)
        self.assertEqual(output_df[output_df["IoCType"] == "url"].shape[0], 3)
        self.assertEqual(output_df[output_df["IoCType"] == "windows_path"].shape[0], 0)
        self.assertEqual(output_df[output_df["IoCType"] == "linux_path"].shape[0], 8)
        self.assertEqual(output_df[output_df["IoCType"] == "md5_hash"].shape[0], 3)
        self.assertEqual(output_df[output_df["IoCType"] == "sha1_hash"].shape[0], 3)
        self.assertEqual(output_df[output_df["IoCType"] == "sha256_hash"].shape[0], 3)

    def test_dataframe_ioc_types_new(self):

        input_df = pd.DataFrame.from_dict(
            data=TEST_CASES, orient="index", columns=["input"]
        )
        output_df = self.extractor.extract_df(
            data=input_df,
            columns=["input"],
            os_family="Windows",
            ioc_types=["ipv4", "url", "md5_hash"],
        )

        self.assertGreater(output_df.shape[0], 0)
        self.assertEqual(output_df[output_df["IoCType"] == "ipv4"].shape[0], 3)
        self.assertEqual(output_df[output_df["IoCType"] == "ipv6"].shape[0], 0)
        self.assertEqual(output_df[output_df["IoCType"] == "url"].shape[0], 3)
        self.assertEqual(output_df[output_df["IoCType"] == "windows_path"].shape[0], 0)
        self.assertEqual(output_df[output_df["IoCType"] == "linux_path"].shape[0], 0)
        self.assertEqual(output_df[output_df["IoCType"] == "md5_hash"].shape[0], 3)
        self.assertEqual(output_df[output_df["IoCType"] == "sha1_hash"].shape[0], 0)
        self.assertEqual(output_df[output_df["IoCType"] == "sha256_hash"].shape[0], 0)


if __name__ == "__main__":
    unittest.main()<|MERGE_RESOLUTION|>--- conflicted
+++ resolved
@@ -18,12 +18,9 @@
     "sha256_hash_test": """00236a2ae558018ed13b5222ef1bd98700000001123456789012345678901234hash -something -hash=00236a2ae558018ed13b5222ef1bd98700000001123456789012345678901235hash -something
 -hash=00236a2ae558018ed13b5222ef1bd98700000001123456789012345678901236""",
     "url2_test": "curl 'https://www.virustotal.com/en/ip-address/90.156.201.27/information/'",
-<<<<<<< HEAD
-=======
     "domain1_test": "some text with a domain.like.uk in it",
     "domain_neg_test": "some text with a bad domain.like.iandom in it",
     "domain_short_test": "some text with a microsoft.com in it",
->>>>>>> 1b55f6f2
 }
 
 
@@ -66,14 +63,11 @@
         self.__run_extract(self.extractor, "md5_hash", {"md5_hash": 3})
         self.__run_extract(self.extractor, "sha1_hash", {"sha1_hash": 3})
         self.__run_extract(self.extractor, "sha256_hash", {"sha256_hash": 3})
-<<<<<<< HEAD
-=======
 
     def test_dns(self):
         self.__run_extract(self.extractor, "domain1", {"dns": 1})
         self.__run_extract(self.extractor, "domain_neg", {"dns": 0})
         self.__run_extract(self.extractor, "domain_short", {"dns": 1})
->>>>>>> 1b55f6f2
 
     def test_dataframe(self):
 
