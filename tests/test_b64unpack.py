# -------------------------------------------------------------------------
# Copyright (c) Microsoft Corporation. All rights reserved.
# Licensed under the MIT License. See License.txt in the project root for
# license information.
# --------------------------------------------------------------------------
"""Base64unpack test class."""
import unittest
import os
from os import path
import pandas as pd

from .. msticpy.sectools import base64unpack as b64


_test_data_folders = [d for d, _, _ in os.walk(os.getcwd()) if d.endswith('/tests/testdata')]
if len(_test_data_folders) == 1:
    _TEST_DATA = _test_data_folders[0]
else:
    _TEST_DATA = './tests/testdata'


class TestB64Unpack(unittest.TestCase):
    """Unit test class."""
    def test_archive_string(self):
        try:
            input_txt = None
            FILE_NAME = path.join(_TEST_DATA, 'b64text_inzip.txt')
            with open(FILE_NAME, 'r') as f_handle:
                input_txt = f_handle.read()

            self.assertIsNotNone(input_txt)

            result_str, result_df = b64.unpack_items(input_string=input_txt, trace=True)
            print(result_str)
            # assert result_df.shape == (2, 12)
            self.assertIsNotNone(result_str)
            self.assertIsNotNone(result_df)

            result_str, result_df = b64.unpack(input_string=input_txt, trace=True)
            print(result_str)
            # assert result_df.shape == (2, 12)
            self.assertIsNotNone(result_str)
            self.assertIsNotNone(result_df)

        except FileNotFoundError as ex:
            self.fail(msg='Exception {}'.format(str(ex)))

    def test_nested_archive(self):
        try:
            input_txt = None
            FILE_NAME = path.join(_TEST_DATA, 'base64msg.txt')
            with open(FILE_NAME, 'r') as f_handle:
                input_txt = f_handle.read()

            self.assertIsNotNone(input_txt)

            result_str, result_df = b64.unpack_items(input_string=input_txt, trace=True)
<<<<<<< HEAD
            #nosec
            assert result_df.shape == (8, 12)
=======
            self.assertEqual(result_df.shape, (8, 12))
            self.assertIsNotNone(result_str)
            self.assertIsNotNone(result_df)

            result_str, result_df = b64.unpack(input_string=input_txt, trace=True)
            self.assertEqual(result_df.shape, (8, 12))
>>>>>>> a13bdf25
            self.assertIsNotNone(result_str)
            self.assertIsNotNone(result_df)

        except FileNotFoundError as ex:
            self.fail(msg='Exception {}'.format(str(ex)))

    def test_nested_archive_df(self):
        try:
            input_txt = None
            FILE_NAME = path.join(_TEST_DATA, 'base64msg.txt')
            with open(FILE_NAME, 'r') as f_handle:
                input_txt = f_handle.read()

            self.assertIsNotNone(input_txt)
            # create datframe for input with 2 rows and add same data to both
            input_df = pd.DataFrame(data=['a', 'b'], columns=['input'], index=[0, 1])
            input_df['input'] = input_txt
            result_df = b64.unpack_items(data=input_df, column='input', trace=True)
            # we should get 2x the rows as the previous test (since data is duplicated)
            # plus 2 added columns
<<<<<<< HEAD
            #nosec
            assert result_df.shape == (16, 14)
=======
            self.assertEqual(result_df.shape, (16, 14))
            self.assertIsNotNone(result_df)

            result_df = b64.unpack_df(data=input_df, column='input', trace=True)
            # we should get 2x the rows as the previous test (since data is duplicated)
            # plus 2 added columns
            self.assertEqual(result_df.shape, (16, 14))
>>>>>>> a13bdf25
            self.assertIsNotNone(result_df)

        except FileNotFoundError as ex:
            self.fail(msg='Exception {}'.format(str(ex)))


if __name__ == '__main__':
    unittest.main()
    print('bye')<|MERGE_RESOLUTION|>--- conflicted
+++ resolved
@@ -55,17 +55,12 @@
             self.assertIsNotNone(input_txt)
 
             result_str, result_df = b64.unpack_items(input_string=input_txt, trace=True)
-<<<<<<< HEAD
-            #nosec
-            assert result_df.shape == (8, 12)
-=======
             self.assertEqual(result_df.shape, (8, 12))
             self.assertIsNotNone(result_str)
             self.assertIsNotNone(result_df)
 
             result_str, result_df = b64.unpack(input_string=input_txt, trace=True)
             self.assertEqual(result_df.shape, (8, 12))
->>>>>>> a13bdf25
             self.assertIsNotNone(result_str)
             self.assertIsNotNone(result_df)
 
@@ -86,10 +81,6 @@
             result_df = b64.unpack_items(data=input_df, column='input', trace=True)
             # we should get 2x the rows as the previous test (since data is duplicated)
             # plus 2 added columns
-<<<<<<< HEAD
-            #nosec
-            assert result_df.shape == (16, 14)
-=======
             self.assertEqual(result_df.shape, (16, 14))
             self.assertIsNotNone(result_df)
 
@@ -97,7 +88,6 @@
             # we should get 2x the rows as the previous test (since data is duplicated)
             # plus 2 added columns
             self.assertEqual(result_df.shape, (16, 14))
->>>>>>> a13bdf25
             self.assertIsNotNone(result_df)
 
         except FileNotFoundError as ex:
