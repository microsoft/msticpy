--- conflicted
+++ resolved
@@ -228,24 +228,8 @@
         result = _get_or_create_config()
 
         print("result=", result)
-<<<<<<< HEAD
-        # print("errs=", "\n".join(errs) if errs else "no errors")
-        # print("warnings=", "\n".join(warns) if warns else "no warnings")
         check.equal(result, expected, "Result")
-        # reported_errs = 0 if not errs else len(errs)
-        # reported_warns = 0 if not warns else len(warns)
-        # if isinstance(expected.errs, tuple):
-        #     check.is_in(reported_errs, expected.errs, "Num errors")
-        # else:
-        #     check.equal(reported_errs, expected.errs, "Num errors")
-        # if isinstance(expected.wrns, tuple):
-        #     check.is_in(reported_warns, expected.wrns, "Num errors")
-        # else:
-        #     check.equal(reported_warns, expected.wrns, "Num warnings")
-=======
-        check.equal(result, expected, "Result")
-
->>>>>>> bbfbc987
+
     finally:
         os.chdir(init_cwd)
 
