--- conflicted
+++ resolved
@@ -12,14 +12,10 @@
 import pytest
 import pytest_check as check
 from msticpy.datamodel import entities
-<<<<<<< HEAD
 from msticpy.datamodel.entities import Host, OSFamily, Url, IpAddress
 from msticpy.datamodel.pivots.pivot import Pivot
-=======
-from msticpy.datamodel.entities import Alert, Host, IpAddress, OSFamily, Url
-from msticpy.datamodel.pivot import Pivot
 from msticpy.datamodel.soc.sentinel_alert import SentinelAlert
->>>>>>> 98b9a70f
+
 
 from ...unit_test_lib import get_test_data_path
 
