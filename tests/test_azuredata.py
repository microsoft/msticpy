--- conflicted
+++ resolved
@@ -25,11 +25,7 @@
 
 @pytest.mark.skip
 def test_azure_connect_exp():
-<<<<<<< HEAD
-    with raises(AttributeError):
-=======
     with pytest.raises(AttributeError):
->>>>>>> fbec8260
         az = AzureData()
         az.connect()
 
@@ -42,11 +38,7 @@
     mock_creds.return_value = AzCredentials("cred", "cred")
     az = AzureData()
     az.connect()
-<<<<<<< HEAD
-    assert az.connected == True
-=======
     assert az.connected is True
->>>>>>> fbec8260
 
 
 def test_get_config():
