# -------------------------------------------------------------------------
# Copyright (c) Microsoft Corporation. All rights reserved.
# Licensed under the MIT License. See License.txt in the project root for
# license information.
# --------------------------------------------------------------------------
"""
Config2kv - extracts config-based secrets and stores them in KeyVault.

The tool reads settings from the current msticpyconfig.yaml. It will read
the current file specified by the MSTICPYCONFIG file or a path specified by
the --path argument.

For each provider secrets are extracted from the Args subkeys. Keyvault
secrets are built using the pathname of the setting and the secret value.
By default, most KeyVault settings are read from the settings file itself.
These can be supplied by command line arguments. Commandline arguments
will override settings in the config file.

If the vault name specified does not exist in the subscription it will be
created in the specified resource group and region. The secrets will then
be stored in the vault using the name/secret pairs mentioned earlier.

Finally, a version of the settings file, updated to reference the KeyVault
values, is written to the file specified in the --output argument.

--show will perform the parsing of the settings file but do not updates.
--verbose will show more details of the changes that are being made.

"""
import argparse
from copy import deepcopy
import json
import os
from pathlib import Path
from pprint import pprint
import re
import sys
import yaml

from msrestazure.azure_exceptions import CloudError

from msticpy.common.keyvault_client import (
    BHKeyVaultClient,
    BHKeyVaultMgmtClient,
    KeyVaultSettings,
)
from msticpy.common import pkg_config as config

try:
    from .toollib import VERSION  # type: ignore

    __version__ = VERSION
except ImportError:
    pass

__author__ = "Ian Hellen"


_KV_PLACE_HOLDER = {"KeyVault": None}


def _read_config_settings(conf_file):
    sys_config = os.environ.get("MSTICPYCONFIG")

    if not conf_file:
        conf_file = sys_config
    if not conf_file:
        raise ValueError("Configuration file not found.")
    print(conf_file)
    with open(conf_file, "r") as conf_hdl:
        cur_settings = yaml.safe_load(conf_hdl)

    # temporarily set env var to point to conf_file
    os.environ["MSTICPYCONFIG"] = conf_file
    config.refresh_config()
    kvlt_settings = KeyVaultSettings()
    os.environ["MSTICPYCONFIG"] = sys_config
    return cur_settings, kvlt_settings


def _write_config_settings(conf_file, conf_settings, confirm):
    if Path(conf_file).is_file():
        print(f"Output file {conf_file} exists.")
        if not _prompt_yn("Overwrite (y/n)?", confirm):
            return
    yaml.SafeDumper.ignore_aliases = lambda *args: True
    with open(conf_file, "w") as conf_hdl:
        yaml.safe_dump(data=conf_settings, stream=conf_hdl)


def _format_kv_name(setting_path):
    """Return normalized name for use as a KeyVault secret name."""
    return re.sub("[^0-9a-zA-Z-]", "-", setting_path)


def _get_config_secrets(cur_settings, section_name, sec_names):  # noqa: MC0001
    kv_dict = {}
    sec_key_names = ["authkey", "apiid", "password", "clientsecret"]
    if sec_names:
        sec_key_names.extend(sec_names)
    if section_name not in cur_settings:
        return None, None
    ud_settings = deepcopy(cur_settings[section_name])
    for prov, setting in cur_settings[section_name].items():
        if "Args" in setting:
            arg_path = f"{section_name}.{prov}.Args"
            for arg, arg_val in setting["Args"].items():
                if arg.casefold() not in sec_key_names:
                    continue
                item_path = arg_path + "." + arg
                if isinstance(arg_val, str):
                    kv_dict[_format_kv_name(item_path)] = arg_val
                elif isinstance(arg_val, dict):
                    if "KeyVault" in arg_val:
                        continue
                    if "EnvironmentVar" in arg_val:
                        env_var_name = arg_val["EnvironmentVar"]
                        env_value = os.environ.get(env_var_name)
                        kv_dict[_format_kv_name(item_path)] = env_value
                ud_settings[prov]["Args"][arg] = _KV_PLACE_HOLDER
    return kv_dict, ud_settings


def _transform_settings(cur_settings, sec_names):
    ud_settings = deepcopy(cur_settings)
    kv_secrets_dict = {}

    for section in ["TIProviders", "OtherProviders", "DataProviders"]:
        kv_vals, section_settings = _get_config_secrets(
            cur_settings, section, sec_names
        )
        if not kv_vals:
            continue
        kv_secrets_dict.update(kv_vals)
        ud_settings[section] = section_settings
    return ud_settings, kv_secrets_dict


def _show_settings(secrets, ud_settings):
    print("\nKV Secrets to update\n---------------------")
    pprint(secrets, indent=2)
    print("\nUpdated msticpyconfig\n---------------------")
    print(json.dumps(ud_settings, indent=2))


def _prompt_yn(mssg, confirm):
    if confirm:
        resp = input(mssg)  # nosec
    else:
        resp = "y"
    return resp.casefold().startswith("y")


def _add_secrets_to_vault(vault_name, secrets, confirm, **kwargs):
    print("Vault management requires authentication")
    kv_mgmt = BHKeyVaultMgmtClient(**kwargs)
    vault_uri = None
    try:
        vault_uri = kv_mgmt.get_vault_uri(vault_name)
        print(f"Vault {vault_name} found.")
    except CloudError:
        mssg = f"Vault {vault_name} not found. Create new vault (y/n)?"
        if _prompt_yn(mssg, confirm):
            print("Creating {vault_name}. Please wait...")
            new_vault = kv_mgmt.create_vault(vault_name=vault_name)
            vault_uri = new_vault.properties.vault_uri
            print("New vault {vault_name} created")
    if not vault_uri:
        print("Vault name was not created. Aborting.")
        return

    mssg = f"Add secrets to vault {vault_name} (y/n)?"
    print("Adding secrets to vault requires authentication")
    if _prompt_yn(mssg, confirm):
        kv_client = BHKeyVaultClient(vault_name=vault_name, **kwargs)
        for sec_name, sec_value in secrets.items():
            print(f"setting {sec_name}")
            kv_client.set_secret(secret_name=sec_name, value=sec_value)
        print("Done")
        print("Secrets in vault:\n", "\n".join(kv_client.secrets))


<<<<<<< HEAD
def _get_secrets(vault_name, **kwargs):
    kv_client = BHKeyVaultClient(vault_name=vault_name, **kwargs)
    print(f"Secrets for vault {vault_name}")
    print("Key Vault settings:", kwargs)
    for sec_path in kv_client.secrets:
        _, sec_name = sec_path.rsplit("/", maxsplit=1)
        print(f"Secret {sec_name}:")
        try:
            sec_val = kv_client.get_secret(sec_name)
            print("Value:", sec_val)
        except Exception:  # pylint: disable=broad-except
            print(f"Could not display secret {sec_name}")
=======
def _list_secrets(vault_name: str, confirm, **kwargs):
    mssg = "Show secret values (y/n)?"
    print(f"Secrets currently in vault {vault_name}")
    show_secrets = _prompt_yn(mssg, confirm)
    kv_client = BHKeyVaultClient(vault_name=vault_name, **kwargs)
    for sec_name in kv_client.secrets:
        print(f"Secret: {sec_name}", end=": ")
        if show_secrets:
            secret = kv_client.get_secret(secret_name=sec_name)
            print(secret.value)
        else:
            print("************")
        print("Done")
>>>>>>> 3e16715f


def _add_script_args(description):
    parser = argparse.ArgumentParser(
        description=description, formatter_class=argparse.RawDescriptionHelpFormatter
    )
    parser.add_argument(
        "--path",
        "-p",
        required=False,
        help="Path to msticpyconfig.yaml. Defaults to using MSTICPYCONFIG env variable.",
    )
    parser.add_argument(
        "--vault", "-v", help="Vault name. Default taken from msticpyconfig.yaml"
    )
    parser.add_argument(
        "--tenant",
        "-t",
        help="Tenant name or ID. Default taken from msticpyconfig.yaml",
    )
    parser.add_argument(
        "--sub", "-s", help="Subscription ID. Default taken from msticpyconfig.yaml"
    )
    parser.add_argument(
        "--group",
        "-g",
        help=(
            "Resource Group name. Default taken from msticpyconfig.yaml"
            + "(only needed if creating new vault.)"
        ),
    )
    parser.add_argument(
        "--region",
        "-r",
        help=(
            "Azure region. Default taken from msticpyconfig.yaml "
            + "(only needed if creating new vault.)"
        ),
    )
    parser.add_argument(
        "--secnames",
        "-n",
        nargs="+",
        help=(
            "Add an additional list of secret names to search for in "
            + "the config file. Defaults are "
            + "'AuthKey', 'ApiID', 'password' and 'clientsecret'. "
            + "(the names are case-insensitive)"
        ),
    )
    parser.add_argument(
        "--existing",
        "-e",
        action="store_true",
        default=False,
        help=("Use the named existing vault. Do not try to create."),
    )
    parser.add_argument(
        "--list",
        "-l",
        action="store_true",
        default=False,
        help=("View current secrets."),
    )
    parser.add_argument(
        "--show",
        action="store_true",
        default=False,
        help=("View changes that would be made without doing anything."),
    )
    parser.add_argument(
        "--view",
        action="store_true",
        default=False,
        help=("Print out current secrets."),
    )
    parser.add_argument(
        "--verbose",
        action="store_true",
        default=False,
        help=("Print out more details."),
    )
    parser.add_argument(
        "--output", "-o", help=("Output file path to save updated msticpyconfig.yaml")
    )
    parser.add_argument(
        "--yes",
        "-y",
        action="store_true",
        default=False,
        help="Suppresses prompts for confirmation. Answers 'y' to all",
    )
    return parser


# pylint: disable=invalid-name
if __name__ == "__main__":
    arg_parser = _add_script_args(description=__doc__)
    args = arg_parser.parse_args()

    curr_settings, kv_settings = _read_config_settings(conf_file=args.path)
    vault = args.vault or kv_settings["vaultname"]
    kv_args = {
        "tenant_id": args.tenant or kv_settings["tenantid"],
        "subscription_id": args.sub or kv_settings["subscriptionid"],
        "resource_group": args.group or kv_settings["resourcegroup"],
        "azure_region": args.region or kv_settings["azureregion"],
        "settings": kv_settings,
    }

<<<<<<< HEAD
    if args.view:
        _get_secrets(vault, **kv_args)
        sys.exit(0)

    new_settings, kv_secrets = _transform_settings(curr_settings, args.secnames)
=======
    prompt = not args.yes
    if args.list:
        _list_secrets(vault_name=vault, confirm=prompt, **kv_args)

    new_settings, kv_secrets = _transform_settings(curr_settings)
>>>>>>> 3e16715f
    if args.show or args.verbose:
        _show_settings(kv_secrets, new_settings)
        sys.exit(0)

    if not kv_secrets:
        print("No secrets found in config file. No action to take.")
        sys.exit(0)
    if not args.show:
        if not args.output:
            raise ValueError("No output file specified. --output value is required.")
        _add_secrets_to_vault(
            vault_name=vault, secrets=kv_secrets, confirm=prompt, **kv_args
        )
        _write_config_settings(
            conf_file=args.output, conf_settings=new_settings, confirm=prompt
        )<|MERGE_RESOLUTION|>--- conflicted
+++ resolved
@@ -180,20 +180,6 @@
         print("Secrets in vault:\n", "\n".join(kv_client.secrets))
 
 
-<<<<<<< HEAD
-def _get_secrets(vault_name, **kwargs):
-    kv_client = BHKeyVaultClient(vault_name=vault_name, **kwargs)
-    print(f"Secrets for vault {vault_name}")
-    print("Key Vault settings:", kwargs)
-    for sec_path in kv_client.secrets:
-        _, sec_name = sec_path.rsplit("/", maxsplit=1)
-        print(f"Secret {sec_name}:")
-        try:
-            sec_val = kv_client.get_secret(sec_name)
-            print("Value:", sec_val)
-        except Exception:  # pylint: disable=broad-except
-            print(f"Could not display secret {sec_name}")
-=======
 def _list_secrets(vault_name: str, confirm, **kwargs):
     mssg = "Show secret values (y/n)?"
     print(f"Secrets currently in vault {vault_name}")
@@ -207,7 +193,6 @@
         else:
             print("************")
         print("Done")
->>>>>>> 3e16715f
 
 
 def _add_script_args(description):
@@ -217,6 +202,7 @@
     parser.add_argument(
         "--path",
         "-p",
+        default=".",
         required=False,
         help="Path to msticpyconfig.yaml. Defaults to using MSTICPYCONFIG env variable.",
     )
@@ -279,12 +265,6 @@
         help=("View changes that would be made without doing anything."),
     )
     parser.add_argument(
-        "--view",
-        action="store_true",
-        default=False,
-        help=("Print out current secrets."),
-    )
-    parser.add_argument(
         "--verbose",
         action="store_true",
         default=False,
@@ -318,19 +298,12 @@
         "settings": kv_settings,
     }
 
-<<<<<<< HEAD
-    if args.view:
-        _get_secrets(vault, **kv_args)
-        sys.exit(0)
-
-    new_settings, kv_secrets = _transform_settings(curr_settings, args.secnames)
-=======
     prompt = not args.yes
     if args.list:
         _list_secrets(vault_name=vault, confirm=prompt, **kv_args)
-
-    new_settings, kv_secrets = _transform_settings(curr_settings)
->>>>>>> 3e16715f
+        sys.exit(0)
+
+    new_settings, kv_secrets = _transform_settings(curr_settings, args.secnames)
     if args.show or args.verbose:
         _show_settings(kv_secrets, new_settings)
         sys.exit(0)
